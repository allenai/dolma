import argparse
import bisect
import copy
import gzip
import hashlib
import json
import multiprocessing
import os
from collections import Counter, defaultdict
from contextlib import ExitStack
from copy import deepcopy
from dataclasses import dataclass, field
from itertools import chain
from queue import Queue
from tempfile import TemporaryDirectory
from typing import Any, Dict, Generator, List, Tuple, Type, TypeVar, Union

import blingfire
import msgspec
import numpy as np
import smart_open
import tldextract
import tqdm
from dolma.core.data_types import InputSpec, OutputSpec
from dolma.core.parallel import BaseParallelProcessor
from dolma.core.paths import glob_path, make_relative, split_path
from dolma.tokenizer import Tokenizer

T = TypeVar("T", bound=Type["BaseStatsProcessor"])

PRONOUNS = (
    ("she", "her", "her", "hers", "herself"),
    ("he", "him", "his", "his", "himself"),
    ("they", "them", "their", "theirs", "themselves"),
    ("ze", "hir", "hir", "hirs", "hirself"),
    ("ze", "zir", "zir", "zirs", "zirself"),
    ("xey", "xem", "xyr", "xyrs", "xemself"),
    ("ae", "aer", "aer", "aers", "aerself"),
    ("e", "em", "eir", "eirs", "emself"),
    ("ey", "em", "eir", "eirs", "eirself"),
    ("fae", "faer", "faer", "faers", "faerself"),
    ("fey", "fem", "feir", "feirs", "feirself"),
    ("hu", "hum", "hus", "hus", "humself"),
    ("it", "it", "its", "its", "itself"),
    ("jee", "jem", "jeir", "jeirs", "jemself"),
    ("kit", "kit", "kits", "kits", "kitself"),
    ("ne", "nem", "nir", "nirs", "nemself"),
    ("peh", "pehm", "peh's", "peh's", "pehself"),
    ("per", "per", "per", "pers", "perself"),
    ("sie", "hir", "hir", "hirs", "hirself"),
    ("se", "sim", "ser", "sers", "serself"),
    ("shi", "hir", "hir", "hirs", "hirself"),
    ("si", "hyr", "hyr", "hyrs", "hyrself"),
    ("they", "them", "their", "theirs", "themself"),
    ("thon", "thon", "thons", "thons", "thonself"),
    ("ve", "ver", "vis", "vis", "verself"),
    ("ve", "vem", "vir", "virs", "vemself"),
    ("vi", "ver", "ver", "vers", "verself"),
    ("vi", "vim", "vir", "virs", "vimself"),
    ("vi", "vim", "vim", "vims", "vimself"),
    ("xie", "xer", "xer", "xers", "xerself"),
    ("xe", "xem", "xyr", "xyrs", "xemself"),
    ("xey", "xem", "xeir", "xeirs", "xemself"),
    ("yo", "yo", "yos", "yos", "yosself"),
    ("ze", "zem", "zes", "zes", "zirself"),
    ("ze", "mer", "zer", "zers", "zemself"),
    ("zee", "zed", "zeta", "zetas", "zedself"),
    ("zie", "zir", "zir", "zirs", "zirself"),
    ("zie", "zem", "zes", "zes", "zirself"),
    ("zie", "hir", "hir", "hirs", "hirself"),
    ("zme", "zmyr", "zmyr", "zmyrs", "zmyrself"),
)


@dataclass
class Domains:
    pages: Dict[str, int] = field(default_factory=dict)
    words: Dict[str, int] = field(default_factory=dict)
    _size: int = 100_000

    def add(self, domain: str, count_words: int, count_pages: int = 1, no_limit: bool = False) -> bool:
        if domain not in self.pages:
            if self._size < len(self.pages) and not no_limit:
                return False
            self.pages[domain] = 0
            self.words[domain] = 0

        self.pages[domain] += count_pages
        self.words[domain] += count_words
        return True

    def shrink(self, to_size: bool = False) -> bool:
        threshold = 1
        if to_size:
            # find the threshold that will keep the top self._size domains
            prob = max((1 - self._size / len(self.pages)) * 100, 0)
            threshold = max(threshold, round(np.percentile(sorted(self.pages.values()), prob)))

        previous_size = len(self.pages)
        self.pages = {k: v for k, v in self.pages.items() if v > threshold}
        self.words = {k: v for k, v in self.words.items() if k in self.pages}
        current_size = len(self.pages)
        return previous_size < current_size

    def to_dict(self) -> Dict[str, Any]:
        return {
            "pages": {k: v for k, v in sorted(self.pages.items(), key=lambda e: -e[1])},
            "words": {k: v for k, v in sorted(self.words.items(), key=lambda e: -e[1])},
        }

    @classmethod
    def from_dict(cls, d: Dict[str, Any]) -> "Domains":
        return cls(pages=d["pages"], words=d["words"])

    def merge(self, other: "Domains", inplace: bool = True, shrink: bool = False) -> "Domains":
        to_return = self if inplace else deepcopy(self)

        for page in other.pages:
            to_return.add(domain=page, count_words=other.words[page], count_pages=other.pages[page], no_limit=True)

        if shrink:
            to_return.shrink(to_size=True)

        return to_return


@dataclass
class Counts:
    documents: int = 0
    tokens: int = 0
    domains: Domains = field(default_factory=Domains)
    pronouns: Dict[str, int] = field(default_factory=lambda: {k: 0 for k in chain.from_iterable(PRONOUNS)})
    _flush: int = 250_000
    _current: int = 0

    def shrink(self) -> bool:
        self._current += 1
        if self._current >= self._flush:
            self._current = 0
            self.domains.shrink()
            return True

        return False

    def add(self, text: str, url: str) -> bool:
        if not (text := text.strip()):
            return False

        words = [w.lower() for w in blingfire.text_to_words(text).split()]
        extracted_url = tldextract.extract(url)
        domain = ".".join(extracted_url[1:]).lower()

        for w in words:
            if w in self.pronouns:
                self.pronouns[w] += 1

        self.documents += 1
        self.tokens += len(words)
        self.domains.add(domain=domain, count_words=len(words))

        self.shrink()
        return True

    def to_dict(self) -> Dict[str, Any]:
        return {
            "domains": self.domains.to_dict(),
            "pronouns": {k: v for k, v in sorted(self.pronouns.items(), key=lambda e: -e[1])},
            "documents": self.documents,
            "words": self.tokens,
        }

    @classmethod
    def from_dict(cls, d: Dict[str, Any]) -> "Counts":
        return cls(
            documents=d["documents"],
            tokens=d["words"],
            domains=Domains.from_dict(d["domains"]),
            pronouns=d["pronouns"],
        )

    def merge(self, other: "Counts", inplace: bool = True, shrink: bool = False) -> "Counts":
        (to_return := self if inplace else deepcopy(self)).documents += other.documents
        to_return.tokens += other.tokens
        to_return.domains.merge(other.domains, inplace=True, shrink=shrink)
        for pronoun, count in other.pronouns.items():
            to_return.pronouns[pronoun] += count
        return to_return


class Registry:
    __registry__: Dict[str, Type["BaseStatsProcessor"]] = {}

    @classmethod
    def add(cls, obj: T) -> T:
        cls.__registry__[obj.__name__] = obj
        return obj

    @classmethod
    def get(cls, name: str) -> Type["BaseStatsProcessor"]:
        return cls.__registry__[name]

    @classmethod
    def all(cls) -> Generator[Tuple[str, Type["BaseStatsProcessor"]], None, None]:
        yield from cls.__registry__.items()


class BaseStatsProcessor(BaseParallelProcessor):
    documents: Union[str, List[str]]
    stats: str
    skip_parallel: bool = False

    @classmethod
    def increment_progressbar(
        cls, queue: "Queue[Union[Tuple[int, ...], None]]", /, files: int = 0, documents: int = 0
    ) -> Dict[str, int]:
        return super().increment_progressbar(queue, files=files, documents=documents)

    @staticmethod
    # read all paths in using threads
    def _read_json(path: str) -> Counts:
        with smart_open.open(path, "rt") as source_file:
            return msgspec.json.decode(source_file.read())

    @classmethod
    def _merge_dicts(cls, d1, d2):
        d1 = copy.deepcopy(d1)
        for k, v in d2.items():
            if isinstance(v, dict):
                d1[k] = cls._merge_dicts(d1.get(k, {}), v)
            else:
                d1[k] = d1.get(k, 0) + v
        return d1

    @classmethod
    def _run_parallel_processor(cls, stats_root: str, num_workers: int, debug: bool, **process_single_kwargs: Any):
        with TemporaryDirectory() as tempdir:
            h = hashlib.md5()
            for path in cls.documents if isinstance(cls.documents, list) else [cls.documents]:
                h.update(path.encode())

            metadata = os.path.join(tempdir, h.hexdigest())
            processor = cls(
                source_prefix=cls.documents,
                destination_prefix=stats_root,
                metadata_prefix=metadata,
                num_processes=num_workers,
                debug=debug,
            )
            if not cls.skip_parallel:
                processor(**process_single_kwargs)

    @staticmethod
    def _group_by_subset(paths: List[str]) -> Dict[str, List[str]]:
        shared, _ = make_relative(paths)
        shared = shared.rstrip("/") + "/"

        grouped_paths: Dict[str, List[str]] = {}
        for path in sorted(paths):
            _, parts = split_path(path.replace(shared, ""))
            grouped_paths.setdefault("/".join(parts[:-1]), []).append(path)
        return grouped_paths

    @classmethod
    def cli(cls, num_workers: int = 1, debug: bool = False, **process_single_kwargs: Any) -> None:
        stats_root = cls.stats.split("*", 1)[0].rstrip("/")

        cls._run_parallel_processor(
            stats_root=stats_root,
            num_workers=num_workers,
            debug=debug,
            **process_single_kwargs,
        )

        paths = list(glob_path(cls.stats))
        grouped_paths = cls._group_by_subset(paths)

        grouped_counts: Dict[str, dict] = defaultdict(dict)

        with tqdm.tqdm(desc=f"Merging {cls.__name__} stats", unit=" files", total=len(paths)) as pbar:
            for subset, sub_paths in grouped_paths.items():
                with multiprocessing.Pool(num_workers) as pool:
                    if debug:
                        data = (cls._read_json(path) for path in sub_paths)
                    else:
                        data = (e for e in pool.imap(cls._read_json, sub_paths))

                    for content in data:
                        pbar.update(1)
                        grouped_counts[subset] = cls._merge_dicts(grouped_counts[subset], content)

        global_counts: dict = {}
        for subset_count in grouped_counts.values():
            for k, v in cls._merge_dicts(global_counts, subset_count).items():
                global_counts[k] = v
        grouped_counts["__GLOBAL__"] = global_counts

        summary_dest = f"{stats_root}/summary.json"
        with smart_open.open(summary_dest, "wt") as destination_file:
            destination_file.write(json.dumps(grouped_counts, indent=2, sort_keys=True))


@Registry.add
class books(BaseStatsProcessor):
    documents = "s3://ai2-llm/pretraining-data/sources/olmo-mix/v1/documents/books/*.gz"
    stats = "s3://ai2-llm/stats/olmo-mix/v1/books/gutenberg/*.gz"

    @classmethod
    def process_single(
        cls, source_path: str, destination_path: str, queue: "Queue[Union[Tuple[int, ...], None]]", **kwargs: Any
    ):
        os.environ["TOKENIZERS_PARALLELISM"] = "false"

        # for the data sheet, what statistics you think we should include? I could
        # do # of docs, # tokens, distribution of URLs, pronouns, s2 FOS, stack
        # languages?
        decoder = msgspec.json.Decoder(InputSpec)
        documents = words = 0
        interval = 10_000

        with smart_open.open(source_path, "rb") as source_file:
            for line in source_file:
                document = decoder.decode(line)
                documents += 1
                words += len(blingfire.text_to_words(document.text).split())

                if documents % interval == 0:
                    cls.increment_progressbar(queue, documents=interval)

        cls.increment_progressbar(queue, files=1, documents=documents % interval)

        with smart_open.open(destination_path, "wt") as destination_file:
            destination_file.write(json.dumps({"documents": documents, "words": words}, indent=2))


@Registry.add
class wiki(books):
    documents = "s3://ai2-llm/pretraining-data/sources/olmo-mix/v1/documents/wiki/*.gz"
    stats = "s3://ai2-llm/stats/olmo-mix/v1/wiki/en_simple/*.gz"


@Registry.add
class cc_v1(BaseStatsProcessor):
    documents = "s3://ai2-llm/pretraining-data/sources/common-crawl/v1/documents/cc_en_*/*.gz"
    stats = "s3://ai2-llm/stats/olmo-mix/v1/cc/v1/**/*.gz"

    @classmethod
    def process_single(
        cls, source_path: str, destination_path: str, queue: "Queue[Union[Tuple[int, ...], None]]", **kwargs: Any
    ):
        attributes = [source_path.replace("/documents/", "/attributes/c4_rules/")]

        # for the data sheet, what statistics you think we should include? I could
        # do # of docs, # tokens, distribution of URLs, pronouns, s2 FOS, stack languages?
        doc_decoder = msgspec.json.Decoder(InputSpec)
        attr_decoder = msgspec.json.Decoder(OutputSpec)
        stats = {
            "length": 0,
            "count": 0,
            "c4_count": 0,
            "c4_length": 0,
            "c4_matches": 0,
        }
        documents = 0
        interval = 10_000

        with ExitStack() as stack:
            doc_file = stack.enter_context(smart_open.open(source_path, "rb"))
            atts_files = [stack.enter_context(smart_open.open(path, "rb")) for path in attributes]

            for doc_line, *attr_lines in zip(doc_file, *atts_files):
                doc = doc_decoder.decode(doc_line)
                stats["length"] += len(doc.text)
                stats["count"] += 1

                attrs = {}
                for line in attr_lines:
                    attrs.update(attr_decoder.decode(line).attributes)

                # C4 stats
                c4_removal = attrs.get("c4_rules__c4_v1__lines_with_no_ending_punctuation", [])
                stats["c4_count"] += len(c4_removal)
                stats["c4_length"] += sum(s[-1] for s in c4_removal)
                stats["c4_matches"] += 1 if c4_removal else 0

                documents += 1

                if documents % interval == 0:
                    cls.increment_progressbar(queue, documents=interval)

        cls.increment_progressbar(queue, files=1, documents=documents % interval)

        with smart_open.open(destination_path, "wt") as destination_file:
            destination_file.write(json.dumps(stats, indent=2))


@Registry.add
class just_cc_dedup(BaseStatsProcessor):
    documents = "s3://ai2-llm/pretraining-data/sources/common-crawl/v1-c4-cleaned/documents/cc_en_*/*.gz"
    stats = "s3://ai2-llm/stats/olmo-mix/v1/cc/just_cc_dedup/**/*.gz"

    @classmethod
    def process_single(
        cls, source_path: str, destination_path: str, queue: "Queue[Union[Tuple[int, ...], None]]", **kwargs: Any
    ):
        dedup = source_path.replace("/documents/", "/attributes/dedupe_paragraphs/")

        attr_decoder = msgspec.json.Decoder(OutputSpec)
        stats = {
            "dedupe_paragraphs_count": 0,
            "dedupe_paragraphs_length": 0,
            "dedupe_paragraphs_matches": 0,
        }
        documents = 0
        interval = 10_000

        with ExitStack() as stack:
            try:
                dedup_file = stack.enter_context(smart_open.open(dedup, "rb"))
            except Exception:
                return

            for ln in dedup_file:
                attrs = attr_decoder.decode(ln).attributes

                # Duplicates stats
                dups = [p for p in attrs.get("bff_duplicate_paragraph_spans", []) if p[1] - p[0] > 0]
                stats["dedupe_paragraphs_count"] += len(dups)
                stats["dedupe_paragraphs_length"] += sum(s[1] - s[0] for s in dups)
                stats["dedupe_paragraphs_matches"] += 1 if dups else 0

                documents += 1

                if documents % interval == 0:
                    cls.increment_progressbar(queue, documents=interval)

        cls.increment_progressbar(queue, files=1, documents=documents % interval)

        with smart_open.open(destination_path, "wt") as destination_file:
            destination_file.write(json.dumps(stats, indent=2))


@Registry.add
class dolma_v15r2_counts(BaseStatsProcessor):
    documents = "s3://ai2-llm/pretraining-data/sources/olmo-mix/v1_5r2/documents/*/*.gz"
    stats = "s3://ai2-llm/stats/olmo-mix/dolma-v1_5r2/counts/*/*.gz"
    skip_parallel = True

    @classmethod
    def process_single(
        cls, source_path: str, destination_path: str, queue: "Queue[Union[Tuple[int, ...], None]]", **kwargs: Any
    ):
        os.environ["TOKENIZERS_PARALLELISM"] = "false"

        # for the data sheet, what statistics you think we should include? I could
        # do # of docs, # tokens, distribution of URLs, pronouns, s2 FOS, stack
        # languages?
        decoder = msgspec.json.Decoder(InputSpec)
        documents = words = 0
        olmo_tokens = llama_tokens = 0
        interval = 10_000

        olmo_tokenizer = Tokenizer.from_pretrained("allenai/gpt-neox-olmo-dolma-v1_5")
        llama_tokenizer = Tokenizer.from_pretrained("NousResearch/Llama-2-7b-hf")

        with smart_open.open(source_path, "rb") as source_file:
            for line in source_file:
                document = decoder.decode(line)
                documents += 1
                words += len(blingfire.text_to_words(document.text).split())
                olmo_tokens += len(olmo_tokenizer.encode(document.text, add_special_tokens=False))
                llama_tokens += len(llama_tokenizer.encode(document.text, add_special_tokens=False))

                if documents % interval == 0:
                    cls.increment_progressbar(queue, documents=interval)

        cls.increment_progressbar(queue, files=1, documents=documents % interval)

        counters = {
            "documents": documents,
            "words": words,
            "olmo_tokens": olmo_tokens,
            "llama_tokens": llama_tokens,
        }

        with smart_open.open(destination_path, "wt") as destination_file:
            destination_file.write(json.dumps(counters, indent=2, sort_keys=True))


@Registry.add
class dolma_v15r2_olmo(BaseStatsProcessor):
    documents = "s3://ai2-llm/pretraining-data/sources/olmo-mix/v1_5r2/documents/*/*.gz"
    stats = "s3://ai2-llm/stats/olmo-mix/dolma-v1_5r2/counts_with_bytes/*/*.gz"
    skip_parallel = False

    @classmethod
    def process_single(
        cls, source_path: str, destination_path: str, queue: "Queue[Union[Tuple[int, ...], None]]", **kwargs: Any
    ):
        os.environ["TOKENIZERS_PARALLELISM"] = "false"

        decoder = msgspec.json.Decoder(InputSpec)
        documents = words = 0
        olmo_tokens = 0
        utf8_length = 0
        bytes_length = 0
        gzip_bytes_length = 0
        interval = 10_000

        olmo_tokenizer = Tokenizer.from_pretrained("allenai/gpt-neox-olmo-dolma-v1_5")

        with smart_open.open(source_path, "rb") as source_file:
            for line in source_file:
                document = decoder.decode(line)
                documents += 1
                words += len(blingfire.text_to_words(document.text).split())
                olmo_tokens += len(olmo_tokenizer.encode(document.text, add_special_tokens=False))
                bytes_length += len(d := document.text.encode("utf-8"))
                utf8_length += len(d.decode("utf-8"))
                gzip_bytes_length += gzip.compress(document.text.encode("utf-8")).__sizeof__()

                if documents % interval == 0:
                    cls.increment_progressbar(queue, documents=interval)

        cls.increment_progressbar(queue, files=1, documents=documents % interval)

        counters = {
            "documents": documents,
            "words": words,
            "olmo_tokens": olmo_tokens,
            "bytes_length": bytes_length,
            "gzip_bytes_length": gzip_bytes_length,
            "utf8_length": utf8_length,
        }

        with smart_open.open(destination_path, "wt") as destination_file:
            destination_file.write(json.dumps(counters, indent=2, sort_keys=True))


@Registry.add
class cc_v1_c4_cleaned(BaseStatsProcessor):
    documents = "s3://ai2-llm/pretraining-data/sources/common-crawl/v1-c4-cleaned/documents/cc_en_*/*.gz"
    stats = "s3://ai2-llm/stats/olmo-mix/v1/cc/v1_c4_cleaned/**/*.gz"
    decontamination_key: str = "decontamination"
    repetitions_threshold = 100

    @classmethod
    def gopher_rules(cls, attrs: Dict[str, List[Tuple[int, int, float]]]) -> List[Tuple[int, int, float]]:
        matching_spans: List[Tuple[int, int, float]] = []

        for span in attrs.get("gopher_rules__gopher_v1__word_count", []):
            if span[2] < 50 or span[2] > 100000:
                bisect.insort(matching_spans, (span[0], span[1], 1.0))

        for span in attrs.get("gopher_rules__gopher_v1__median_word_length", []):
            if span[2] < 3 or span[2] > 10:
                bisect.insort(matching_spans, (span[0], span[1], 1.0))

        for span in attrs.get("gopher_rules__gopher_v1__symbol_to_word_ratio", []):
            if span[2] > 0.1:
                bisect.insort(matching_spans, (span[0], span[1], 1.0))

        for span in attrs.get("gopher_rules__gopher_v1__fraction_of_words_with_alpha_character", []):
            if span[2] < 0.8:
                bisect.insort(matching_spans, (span[0], span[1], 1.0))

        for span in attrs.get("gopher_rules__gopher_v1__required_word_count", []):
            if span[2] < 2:
                bisect.insort(matching_spans, (span[0], span[1], 1.0))

        for span in attrs.get("gopher_rules__gopher_v1__fraction_of_lines_starting_with_bullet_point", []):
            if span[2] > 0.9:
                bisect.insort(matching_spans, (span[0], span[1], 1.0))

        for span in attrs.get("gopher_rules__gopher_v1__fraction_of_lines_ending_with_ellipsis", []):
            if span[2] > 0.3:
                bisect.insort(matching_spans, (span[0], span[1], 1.0))

        for span in attrs.get("gopher_rules__gopher_v1__fraction_of_duplicate_lines", []):
            if span[2] > 0.3:
                bisect.insort(matching_spans, (span[0], span[1], 1.0))

        for span in attrs.get("gopher_rules__gopher_v1__fraction_of_characters_in_duplicate_lines", []):
            if span[2] > 0.3:
                bisect.insort(matching_spans, (span[0], span[1], 1.0))

        for span in attrs.get("gopher_rules__gopher_v1__fraction_of_characters_in_most_common_2gram", []):
            if span[2] > 0.2:
                bisect.insort(matching_spans, (span[0], span[1], 1.0))

        for span in attrs.get("gopher_rules__gopher_v1__fraction_of_characters_in_most_common_3gram", []):
            if span[2] > 0.18:
                bisect.insort(matching_spans, (span[0], span[1], 1.0))

        for span in attrs.get("gopher_rules__gopher_v1__fraction_of_characters_in_most_common_4gram", []):
            if span[2] > 0.16:
                bisect.insort(matching_spans, (span[0], span[1], 1.0))

        for span in attrs.get("gopher_rules__gopher_v1__fraction_of_characters_in_duplicate_5grams", []):
            if span[2] > 0.15:
                bisect.insort(matching_spans, (span[0], span[1], 1.0))

        for span in attrs.get("gopher_rules__gopher_v1__fraction_of_characters_in_duplicate_6grams", []):
            if span[2] > 0.14:
                bisect.insort(matching_spans, (span[0], span[1], 1.0))

        for span in attrs.get("gopher_rules__gopher_v1__fraction_of_characters_in_duplicate_7grams", []):
            if span[2] > 0.13:
                bisect.insort(matching_spans, (span[0], span[1], 1.0))

        for span in attrs.get("gopher_rules__gopher_v1__fraction_of_characters_in_duplicate_8grams", []):
            if span[2] > 0.12:
                bisect.insort(matching_spans, (span[0], span[1], 1.0))

        for span in attrs.get("gopher_rules__gopher_v1__fraction_of_characters_in_duplicate_9grams", []):
            if span[2] > 0.11:
                bisect.insort(matching_spans, (span[0], span[1], 1.0))

        for span in attrs.get("gopher_rules__gopher_v1__fraction_of_characters_in_duplicate_10grams", []):
            if span[2] > 0.10:
                bisect.insort(matching_spans, (span[0], span[1], 1.0))

        return cls._merge_spans(matching_spans)

    @classmethod
    def _merge_spans(cls, matching_spans: List[Tuple[int, int, float]]) -> List[Tuple[int, int, float]]:
        # merge spans if overlapping
        merged_spans: List[Tuple[int, int, float]] = []
        current_span = None

        for span in matching_spans:
            if span[1] - span[0] <= 0:
                continue
            elif current_span is None:
                current_span = span
            elif span[0] <= current_span[1]:  # type: ignore
                current_span = (current_span[0], span[1], 1.0)
            else:
                merged_spans.append(current_span)
                current_span = span

        if current_span:
            merged_spans.append(current_span)

        return merged_spans

    @classmethod
    def process_single(
        cls, source_path: str, destination_path: str, queue: "Queue[Union[Tuple[int, ...], None]]", **kwargs: Any
    ):
        attributes = [
            source_path.replace("/documents/", "/attributes/gopher_rules/"),
            source_path.replace("/documents/", f"/attributes/{cls.decontamination_key}/"),
            source_path.replace("/documents/", "/attributes/hatespeech_nsfw_cc_v3/"),
            source_path.replace("/documents/", "/attributes/pii_detection/"),
            source_path.replace("/documents/", "/attributes/dedupe_paragraphs/"),
            source_path.replace("/documents/", "/attributes/dedupe_docs_v2/"),
            source_path.replace("/documents/", "/attributes/tokenizer_repetitions_v2r2/"),
        ]

        doc_decoder = msgspec.json.Decoder(InputSpec)
        attr_decoder = msgspec.json.Decoder(OutputSpec)
        stats = {
            "length": 0,
            "count": 0,
            "gopher_count": 0,
            "gopher_length": 0,
            "gopher_matches": 0,
            "decontamination_count": 0,
            "decontamination_length": 0,
            "decontamination_matches": 0,
            "dedupe_paragraphs_count": 0,
            "dedupe_paragraphs_length": 0,
            "dedupe_paragraphs_matches": 0,
            "dedupe_docs_count": 0,
            "dedupe_docs_length": 0,
            "dedupe_docs_matches": 0,
            "repetitions_count": 0,
            "repetitions_length": 0,
            "repetitions_matches": 0,
            "hatespeech_nsfw_count": 0,
            "hatespeech_nsfw_length": 0,
            "hatespeech_nsfw_matches": 0,
            "pii_count": 0,
            "pii_length": 0,
            "pii_matches_le_5": 0,
            "pii_matches_gt_5": 0,
        }
        documents = 0
        interval = 10_000

        with ExitStack() as stack:
            doc_file = stack.enter_context(smart_open.open(source_path, "rb"))

            try:
                atts_files = [stack.enter_context(smart_open.open(path, "rb")) for path in attributes]
            except Exception:
                return

            for doc_line, *attr_lines in zip(doc_file, *atts_files):
                doc = doc_decoder.decode(doc_line)
                stats["length"] += len(doc.text)
                stats["count"] += 1

                attrs = {}
                for line in attr_lines:
                    attrs.update(attr_decoder.decode(line).attributes)

                # Gopher stats
                gopher_removal = cls.gopher_rules(attrs)
                stats["gopher_count"] += len(gopher_removal)
                stats["gopher_length"] += sum(s[1] - s[0] for s in gopher_removal)
                stats["gopher_matches"] += 1 if gopher_removal else 0

                # Deduplication stats
                decontamination_removal = attrs.get("bff_duplicate_paragraph_spans_decontamination", [])
                stats["decontamination_count"] += len(decontamination_removal)
                stats["decontamination_length"] += sum(s[1] - s[0] for s in decontamination_removal)
                stats["decontamination_matches"] += 1 if decontamination_removal else 0

                # jigsaw stats
                jigsaw_match: List[Tuple[int, int, float]] = []
                nsfw = attrs.get("hatespeech_nsfw_cc_v3__jigsaw_nsfw_sencence_v2____label__nsfw", [])
                for span in nsfw:
                    if span[2] > 0.4:
                        bisect.insort(jigsaw_match, (span[0], span[1], 1.0))

                toxic = attrs.get("hatespeech_nsfw_cc_v3__jigsaw_hatespeech_sentence_v2____label__toxic", [])
                for span in toxic:
                    if span[2] > 0.4:
                        bisect.insort(jigsaw_match, (span[0], span[1], 1.0))

                jigsaw_match = cls._merge_spans(jigsaw_match)

                stats["hatespeech_nsfw_count"] += len(jigsaw_match)
                stats["hatespeech_nsfw_length"] += sum(s[1] - s[0] for s in jigsaw_match)
                stats["hatespeech_nsfw_matches"] += 1 if jigsaw_match else 0

                # PII stats
                pii_removal = (
                    attrs.get("pii_detection__pii_regex_with_counts_fast_v2__EMAIL_ADDRESS", [])
                    + attrs.get("pii_detection__pii_regex_with_counts_fast_v2__PHONE_NUMBER", [])
                    + attrs.get("pii_detection__pii_regex_with_counts_fast_v2__IP_ADDRESS", [])
                )
                stats["pii_count"] += len(pii_removal)
                stats["pii_length"] += sum(s[1] - s[0] for s in pii_removal)
                stats["pii_matches_le_5"] += 1 if 0 < len(pii_removal) <= 5 else 0
                stats["pii_matches_gt_5"] += 1 if len(pii_removal) > 5 else 0

                # Duplicates stats
                dups = [p for p in attrs.get("bff_duplicate_paragraph_spans", []) if p[1] - p[0] > 0]
                stats["dedupe_paragraphs_count"] += len(dups)
                stats["dedupe_paragraphs_length"] += sum(s[1] - s[0] for s in dups)
                stats["dedupe_paragraphs_matches"] += 1 if dups else 0

                docs_dups = [p for p in attrs.get("bff_duplicate_docs", []) if p[1] - p[0] > 0]
                stats["dedupe_docs_count"] += len(docs_dups)
                stats["dedupe_docs_length"] += sum(s[1] - s[0] for s in docs_dups)
                stats["dedupe_docs_matches"] += 1 if docs_dups else 0

                # Repetitions stats
                (_, _, max_reps), *_ = attrs.get(
                    "tokenizer_repetitions_v2r2__tokenizer_repetitions_v2r2__doc_max_score_repetition", [[0, 0, 0]]
                )
                if max_reps >= cls.repetitions_threshold:
                    reps = [
                        r
                        for r in attrs.get(
                            "tokenizer_repetitions_v2r2__tokenizer_repetitions_v2r2__repetition", []
                        )
                        if r[-1] >= cls.repetitions_threshold
                    ]
                    stats["repetitions_count"] += len(reps)
                    stats["repetitions_length"] += len(doc.text)
                    stats["repetitions_matches"] += 1

                documents += 1

                if documents % interval == 0:
                    cls.increment_progressbar(queue, documents=interval)

        cls.increment_progressbar(queue, files=1, documents=documents % interval)

        with smart_open.open(destination_path, "wt") as destination_file:
            destination_file.write(json.dumps(stats, indent=2))


@Registry.add
class v15_cc_c4_cleaned(cc_v1_c4_cleaned):
    documents = "s3://ai2-llm/pretraining-data/sources/common-crawl/v1-c4-cleaned/documents/cc_en_*/*.gz"
    stats = "s3://ai2-llm/stats/olmo-mix/v15/cc/v1_c4_cleaned/**/*.gz"
    decontamination_key: str = "perplexity_suite_v3_option2"


<<<<<<< HEAD
=======
@Registry.add
class v15r2_cc_c4_cleaned_dup(cc_v1_c4_cleaned):
    documents = "s3://ai2-llm/pretraining-data/sources/common-crawl/v1-c4-cleaned/documents/cc_en_*/*.gz"
    stats = "s3://ai2-llm/stats/olmo-mix/v15/cc/v15r2_cc_c4_cleaned_dup/**/*.gz"
    decontamination_key: str = "perplexity_suite_v3_option2"

    @classmethod
    def process_single(
        cls, source_path: str, destination_path: str, queue: "Queue[Union[Tuple[int, ...], None]]", **kwargs: Any
    ):
        attributes = [
            source_path.replace("/documents/", "/attributes/tokenizer_repetitions_v2r2/"),
            source_path.replace("/documents/", "/attributes/dedupe_paragraphs/"),
            # source_path.replace("/documents/", "/attributes/dedupe_docs/"),
        ]

        doc_decoder = msgspec.json.Decoder(InputSpec)
        attr_decoder = msgspec.json.Decoder(OutputSpec)

        stats = {
            "doc_length": 0,
            "doc_count": 0,
            "repetitions_count": defaultdict(int),
            "repetitions_length": defaultdict(int),
            "repetitions_period": defaultdict(int),
        }
        interval = 10_000

        with ExitStack() as stack:
            doc_file = stack.enter_context(smart_open.open(source_path, "rb"))

            try:
                atts_files = [stack.enter_context(smart_open.open(path, "rb")) for path in attributes]
            except Exception:
                return

            for doc_line, *attr_lines in zip(doc_file, *atts_files):
                doc = doc_decoder.decode(doc_line)
                stats["doc_length"] += len(doc.text)
                stats["doc_count"] += 1

                attrs = {}
                for line in attr_lines:
                    attrs.update(attr_decoder.decode(line).attributes)

                repetitions = attrs.get("tokenizer_repetitions_v2r2__tokenizer_repetitions_v2r2__repetition", [])
                stats["repetitions_count"][len(repetitions)] += 1

                repetition_max_length = attrs.get(
                    "tokenizer_repetitions_v2r2__tokenizer_repetitions_v2r2__doc_max_length_repetition",
                    [[0, 0, 0]],
                )[0][-1]
                stats["repetitions_length"][repetition_max_length] += 1

                repetitions_period = attrs.get(
                    "tokenizer_repetitions_v2r2__tokenizer_repetitions_v2r2__doc_max_score_repetition",
                    [[0, 0, 0]],
                )[0][-1]
                stats["repetitions_period"][repetitions_period] += 1

                if stats["doc_count"] % interval == 0:
                    cls.increment_progressbar(queue, documents=interval)

        cls.increment_progressbar(queue, files=1, documents=stats["doc_count"] % interval)

        with smart_open.open(destination_path, "wt") as destination_file:
            destination_file.write(json.dumps(stats, indent=2))


>>>>>>> 476629dc
@Registry.add
class LineStatsCC(cc_v1_c4_cleaned):
    # Selection of documents:
    # import random; print([random.randint(0, 1334) for _ in range(10)])
    documents = [
        "s3://ai2-llm/pretraining-data/sources/common-crawl/v1-c4-cleaned/documents/cc_en_head/cc_en_head-0700.json.gz",
        "s3://ai2-llm/pretraining-data/sources/common-crawl/v1-c4-cleaned/documents/cc_en_head/cc_en_head-0724.json.gz",
        "s3://ai2-llm/pretraining-data/sources/common-crawl/v1-c4-cleaned/documents/cc_en_head/cc_en_head-0788.json.gz",
        "s3://ai2-llm/pretraining-data/sources/common-crawl/v1-c4-cleaned/documents/cc_en_head/cc_en_head-1286.json.gz",
        "s3://ai2-llm/pretraining-data/sources/common-crawl/v1-c4-cleaned/documents/cc_en_head/cc_en_head-0600.json.gz",
        "s3://ai2-llm/pretraining-data/sources/common-crawl/v1-c4-cleaned/documents/cc_en_head/cc_en_head-0752.json.gz",
        "s3://ai2-llm/pretraining-data/sources/common-crawl/v1-c4-cleaned/documents/cc_en_head/cc_en_head-0239.json.gz",
        "s3://ai2-llm/pretraining-data/sources/common-crawl/v1-c4-cleaned/documents/cc_en_head/cc_en_head-1270.json.gz",
        "s3://ai2-llm/pretraining-data/sources/common-crawl/v1-c4-cleaned/documents/cc_en_head/cc_en_head-0786.json.gz",
        "s3://ai2-llm/pretraining-data/sources/common-crawl/v1-c4-cleaned/documents/cc_en_head/cc_en_head-0857.json.gz",
    ]
    stats = [
        "./cc_en_head-0700-stats.json.gz",
        "./cc_en_head-0724-stats.json.gz",
        "./cc_en_head-0788-stats.json.gz",
        "./cc_en_head-1286-stats.json.gz",
        "./cc_en_head-0600-stats.json.gz",
        "./cc_en_head-0752-stats.json.gz",
        "./cc_en_head-0239-stats.json.gz",
        "./cc_en_head-1270-stats.json.gz",
        "./cc_en_head-0786-stats.json.gz",
        "./cc_en_head-0857-stats.json.gz",
    ]
    decontamination_key: str = "decontamination"

    @classmethod
    def cli(cls, num_workers: int = 1, debug: bool = False, **process_single_kwargs: Any) -> None:
        cls._run_parallel_processor(
            stats_root=cls.stats,
            num_workers=num_workers,
            debug=debug,
            **process_single_kwargs,
        )

    @classmethod
    def process_single(
        cls, source_path: str, destination_path: str, queue: "Queue[Union[Tuple[int, ...], None]]", **kwargs: Any
    ):
        attributes = [
            source_path.replace("/documents/", "/attributes/gopher_rules/"),
            source_path.replace("/documents/", f"/attributes/{cls.decontamination_key}/"),
            source_path.replace("/documents/", "/attributes/hatespeech_nsfw_cc_v3/"),
            source_path.replace("/documents/", "/attributes/pii_detection/"),
            source_path.replace("/documents/", "/attributes/dedupe_paragraphs/"),
        ]

        doc_decoder = msgspec.json.Decoder(InputSpec)
        attr_decoder = msgspec.json.Decoder(OutputSpec)
        documents = 0
        interval = 10_000

        with ExitStack() as stack:
            doc_file = stack.enter_context(smart_open.open(source_path, "rb"))
            out_file = stack.enter_context(smart_open.open(destination_path, "wt"))

            try:
                atts_files = [stack.enter_context(smart_open.open(path, "rb")) for path in attributes]
            except Exception:
                return

            for doc_line, *attr_lines in zip(doc_file, *atts_files):
                doc = doc_decoder.decode(doc_line)
                attrs = {}
                for line in attr_lines:
                    attrs.update(attr_decoder.decode(line).attributes)
                out_line = {}

                # Gopher stats
                gopher_removal = cls.gopher_rules(attrs)
                out_line["gopher_spans"] = gopher_removal

                # Deduplication stats
                decontamination_removal = attrs.get("bff_duplicate_paragraph_spans_decontamination", [])
                out_line["decontamination_spans"] = decontamination_removal

                # jigsaw stats
                jigsaw_match: List[Tuple[int, int, float]] = []
                nsfw = attrs.get("hatespeech_nsfw_cc_v3__jigsaw_nsfw_sencence_v2____label__nsfw", [])
                for span in nsfw:
                    if span[2] > 0.4:
                        bisect.insort(jigsaw_match, (span[0], span[1], 1.0))

                toxic = attrs.get("hatespeech_nsfw_cc_v3__jigsaw_hatespeech_sentence_v2____label__toxic", [])
                for span in toxic:
                    if span[2] > 0.4:
                        bisect.insort(jigsaw_match, (span[0], span[1], 1.0))

                jigsaw_match = cls._merge_spans(jigsaw_match)
                out_line["hatespeech_spans"] = jigsaw_match

                # PII stats
                pii_removal = (
                    attrs.get("pii_detection__pii_regex_with_counts_fast_v2__EMAIL_ADDRESS", [])
                    + attrs.get("pii_detection__pii_regex_with_counts_fast_v2__PHONE_NUMBER", [])
                    + attrs.get("pii_detection__pii_regex_with_counts_fast_v2__IP_ADDRESS", [])
                )
                out_line["pii_spans"] = pii_removal

                # Duplicates stats
                dups = [p for p in attrs.get("bff_duplicate_paragraph_spans", []) if p[1] - p[0] > 0]
                out_line["dedupe_paragraphs_spans"] = dups

                documents += 1

                if documents % interval == 0:
                    cls.increment_progressbar(queue, documents=interval)

                out_file.write(json.dumps(out_line) + "\n")

        cls.increment_progressbar(queue, files=1, documents=documents % interval)


class C4InputSpec(InputSpec):
    metadata: Dict[str, Any] = msgspec.field(default_factory=dict)


@Registry.add
class c4(BaseStatsProcessor):
    @classmethod
    def process_single(
        cls, source_path: str, destination_path: str, queue: "Queue[Union[Tuple[int, ...], None]]", **kwargs: Any
    ):
        attrs_path = source_path.replace("/documents/", "/attributes/decontamination/")

        documents_decoder = msgspec.json.Decoder(C4InputSpec)
        attributes_decoder = msgspec.json.Decoder(OutputSpec)
        counts = Counts()
        interval = 10_000

        with smart_open.open(source_path, "rb") as doc_file, smart_open.open(attrs_path, "rb") as attrs_file:
            for source_line, attributes_line in zip(doc_file, attrs_file):
                document = documents_decoder.decode(source_line)
                attributes = attributes_decoder.decode(attributes_line)

                text = document.text
                for start, end, _ in sorted(
                    attributes.attributes.get("bff_duplicate_paragraph_spans_decontamination", []),
                    key=lambda t: -t[1],
                ):
                    # remove duplicate
                    text = text[:start] + text[end:]

                counts.add(text=text, url=document.metadata["url"])

                if counts.documents % interval == 0:
                    cls.increment_progressbar(queue, documents=interval)

        cls.increment_progressbar(queue, files=1, documents=counts.documents % interval)

        with smart_open.open(destination_path, "wt") as destination_file:
            destination_file.write(json.dumps(counts.to_dict(), indent=2))

    @classmethod
    def cli(cls, num_workers: int = 1, debug: bool = False, **process_single_kwargs: Any) -> None:
        with TemporaryDirectory() as tempdir:
            documents = "s3://ai2-llm/pretraining-data/sources/c4/v0/documents/train/*.gz"
            stats = "s3://ai2-llm/stats/olmo-mix/v1/web/c4"
            metadata = os.path.join(tempdir, "c4")

            processor = cls(
                source_prefix=documents,
                destination_prefix=stats,
                metadata_prefix=metadata,
                num_processes=num_workers,
                debug=debug,
            )
            processor(**process_single_kwargs)


@Registry.add
class dolma_v15_lines(BaseStatsProcessor):
    @classmethod
    def process_single(
        cls, source_path: str, destination_path: str, queue: "Queue[Union[Tuple[int, ...], None]]", **kwargs: Any
    ):
        attrs_path = source_path.replace("/documents/", "/attributes/tokenizer_repetitions_v1/")

        subset = source_path.split("/documents/")[1].split("/")[0].split('_')[0]

        attributes_decoder = msgspec.json.Decoder(OutputSpec)
        max_reps_per_doc: Dict[str, Dict[int, int]] = {subset: defaultdict(int)}
        interval = 10_000
        doc_count = 0

        try:
            with smart_open.open(attrs_path, "rb") as attrs_file:
                for attributes_line in attrs_file:
                    attributes = attributes_decoder.decode(attributes_line)

                    cnt = attributes.attributes.get(
                        "tokenizer_repetitions_v1__tokenizer_repetitions_v1__doc_max_repetition", [[0, 0, 0.0]]
                    )[0][-1]

                    max_reps_per_doc[subset][int(cnt)] += 1

                    doc_count += 1
                    if doc_count >= interval:
                        cls.increment_progressbar(queue, documents=interval)
                        doc_count = 0
        except Exception as e:
            print(f"Error processing {attrs_path}: {e}")
        finally:
            cls.increment_progressbar(queue, files=1, documents=doc_count)

        with smart_open.open(destination_path, "wt") as destination_file:
            destination_file.write(json.dumps(max_reps_per_doc, indent=2, sort_keys=True))

    @classmethod
    def cli(cls, num_workers: int = 1, debug: bool = False, **process_single_kwargs: Any) -> None:
        with TemporaryDirectory() as tempdir:
            documents = "s3://ai2-llm/pretraining-data/sources/olmo-mix/v1_5/documents/*/*.gz"
            stats = "s3://ai2-llm/stats/olmo-mix/v1_5/repetitions"
            metadata = os.path.join(tempdir, "olmo-mix-v1_5-repetitions")

            processor = cls(
                source_prefix=documents,
                destination_prefix=stats,
                metadata_prefix=metadata,
                num_processes=num_workers,
                debug=debug,
            )
            processor(**process_single_kwargs)


@Registry.add
class s2(BaseStatsProcessor):
    @classmethod
    def process_single(
        cls, source_path: str, destination_path: str, queue: "Queue[Union[Tuple[int, ...], None]]", **kwargs: Any
    ):
        attrs_path = source_path.replace("/documents/", "/attributes/decontamination/")

        documents_decoder = msgspec.json.Decoder(C4InputSpec)
        attributes_decoder = msgspec.json.Decoder(OutputSpec)

        interval = 10_000

        counts: dict = {
            f: {"year": {}, "s2fos": {}, "documents": 0, "tokens": 0} for f in ["full_text", "abstract"]
        }
        key = "full_text" if "dataset=s2orc" in source_path else "abstract"
        cnt = 0

        with smart_open.open(source_path, "rb") as doc_file, smart_open.open(attrs_path, "rb") as attrs_file:
            for source_line, attributes_line in zip(doc_file, attrs_file):
                cnt += 1

                document = documents_decoder.decode(source_line)
                attributes = attributes_decoder.decode(attributes_line)

                text = document.text
                for start, end, _ in sorted(
                    attributes.attributes.get("bff_duplicate_paragraph_spans_decontamination", []),
                    key=lambda t: -t[1],
                ):
                    # remove duplicate
                    text = text[:start] + text[end:]

                if not (text := text.strip()):
                    continue

                counts[key]["documents"] += 1
                counts[key]["tokens"] += len(blingfire.text_to_words(text).split())

                if document.metadata["year"] not in counts[key]["year"]:
                    counts[key]["year"][document.metadata["year"]] = 0
                counts[key]["year"][document.metadata["year"]] += 1

                if len(document.metadata["s2fieldsofstudy"]) == 0:
                    document.metadata["s2fieldsofstudy"] = ["null"]

                for fos in document.metadata["s2fieldsofstudy"]:
                    if fos not in counts[key]["s2fos"]:
                        counts[key]["s2fos"][fos] = 0
                    counts[key]["s2fos"][fos] += 1

                if cnt % interval == 0:
                    cls.increment_progressbar(queue, documents=interval)

        cls.increment_progressbar(queue, files=1, documents=cnt % interval)

        with smart_open.open(destination_path, "wt") as destination_file:
            destination_file.write(json.dumps(counts, indent=2))

    @classmethod
    def cli(cls, num_workers: int = 1, debug: bool = False, **process_single_kwargs: Any) -> None:
        with TemporaryDirectory() as tempdir:
            documents = (
                "s3://ai2-llm/pretraining-data/sources/s2/v3-fos/documents/dataset=*/split=train/part_id=*/*.gz"
            )
            stats = "s3://ai2-llm/stats/olmo-mix/v1/papers/peS2o"
            metadata = os.path.join(tempdir, "s2")

            processor = cls(
                source_prefix=documents,
                destination_prefix=stats,
                metadata_prefix=metadata,
                num_processes=num_workers,
                debug=debug,
            )
            processor(**process_single_kwargs)


@Registry.add
class reddit(BaseStatsProcessor):
    repetitions_threshold = 100
    documents = "s3://ai2-llm/pretraining-data/sources/reddit/v5-dedupe-pii-nsfw-toxic/documents/*.gz"
    stats = "s3://ai2-llm/stats/olmo-mix/v1_5/forums/reddit/grouped/*.gz"

    @classmethod
    def process_single(
        cls, source_path: str, destination_path: str, queue: "Queue[Union[Tuple[int, ...], None]]", **kwargs: Any
    ):
        attrs_path = source_path.replace(
            "/documents/",
            "/attributes/tokenizer_repetitions_v2r2/",
        )

        documents_decoder = msgspec.json.Decoder(C4InputSpec)
        attributes_decoder = msgspec.json.Decoder(OutputSpec)

        interval = 10_000

        stats = {
            "length": 0,
            "count": 0,
            "tokens": 0,
            "repetitions_count": 0,
            "repetitions_length": 0,
            "repetitions_matches": 0,
        }
        cnt = 0

        with smart_open.open(source_path, "rb") as doc_file, smart_open.open(attrs_path, "rb") as attrs_file:
            for source_line, attributes_line in zip(doc_file, attrs_file):
                cnt += 1

                document = documents_decoder.decode(source_line)
                attributes = attributes_decoder.decode(attributes_line)
                text = document.text

                if not (text := text.strip()):
                    continue

                stats["count"] += 1
                stats["tokens"] += len(blingfire.text_to_words(text).split())
                stats["length"] += len(text)

                (_, _, max_reps), *_ = attributes.attributes.get(
                    "tokenizer_repetitions_v2r2__tokenizer_repetitions_v2r2__doc_max_score_repetition", [[0, 0, 0]]
                )
                if max_reps >= cls.repetitions_threshold:
                    reps = [
                        r
                        for r in attributes.attributes.get(
                            "tokenizer_repetitions_v2r2__tokenizer_repetitions_v2r2__repetition", []
                        )
                        if r[-1] >= cls.repetitions_threshold
                    ]
                    stats["repetitions_count"] += len(reps)
                    stats["repetitions_length"] += sum(s[1] - s[0] for s in reps)
                    stats["repetitions_matches"] += 1

                if cnt % interval == 0:
                    cls.increment_progressbar(queue, documents=interval)

        cls.increment_progressbar(queue, files=1, documents=cnt % interval)

        with smart_open.open(destination_path, "wt") as destination_file:
            destination_file.write(json.dumps(stats, indent=2))


class StackInputSpec(InputSpec):
    metadata: Dict[str, Any] = msgspec.field(default_factory=dict)
    attributes: Dict[str, Any] = msgspec.field(default_factory=dict)


@Registry.add
class stack_v2(BaseStatsProcessor):
    documents = "s3://ai2-llm/pretraining-data/sources/stack-dedup/v1-mixer/documents/*.gz"
    stats = "s3://ai2-llm/stats/olmo-mix/v1/stack/v1-mixer/*.gz"

    @classmethod
    def process_single(
        cls, source_path: str, destination_path: str, queue: "Queue[Union[Tuple[int, ...], None]]", **kwargs: Any
    ):
        attrs_basic = source_path.replace("/documents/", "/attributes/basic/")
        attrs_code_secrets = source_path.replace("/documents/", "/attributes/rpj-heuristics/")
        # attrs_dedupe_documents = source_path.replace("/documents/", "/attributes/dedupe_documents/")
        # attrs_pii = source_path.replace("/documents/", "/attributes/pii/")

        documents_decoder = msgspec.json.Decoder(StackInputSpec)
        attributes_decoder = msgspec.json.Decoder(OutputSpec)

        interval = 10_000

        counts: dict = {
            "extension": defaultdict(int),
            "license": defaultdict(int),
            "length": 0,
            "count": 0,
            "rpj_count": 0,
            "rpj_length": 0,
            "rpj_matches": 0,
        }
        cnt = 0

        with ExitStack() as stack:
            doc_file = stack.enter_context(smart_open.open(source_path, "rb"))
            attributes_files = [
                stack.enter_context(smart_open.open(attrs_basic, "rb")),
                stack.enter_context(smart_open.open(attrs_code_secrets, "rb")),
                # stack.enter_context(smart_open.open(attrs_dedupe_documents, "rb")),
                # stack.enter_context(smart_open.open(attrs_pii, "rb")),
            ]

            # with smart_open.open(source_path, "rb") as doc_file, smart_open.open(attrs_path, "rb") as attrs_file:
            for source_line, *attributes_line in zip(doc_file, *attributes_files):
                cnt += 1

                doc = documents_decoder.decode(source_line)
                for ln in attributes_line:
                    attributes = attributes_decoder.decode(ln)
                    doc.attributes.update(attributes.attributes)

                if doc.attributes["basic__random_number_v1__random"][-1][-1] > 0.996:
                    # test set; see
                    # https://github.com/allenai/LLM/blob/642d0fad3fb2efd816af507250c4c65c8678cb44/pretrain_data/the_stack/v2-mixer/ablations/v2-mixer-held-out.json#L15
                    continue

                spans = []
                if doc.attributes["rpj_heuristics__code_redpajama_taggers_v1__max_line_length_doc"][0][2] > 1000:
                    spans.append((0, len(doc.text), 1.0))
                elif doc.attributes["rpj_heuristics__code_redpajama_taggers_v1__avg_line_length_doc"][0][2] > 100:
                    spans.append((0, len(doc.text), 1.0))
                elif doc.attributes["rpj_heuristics__code_redpajama_taggers_v1__alnum_prop_doc"][0][2] < 0.25:
                    spans.append((0, len(doc.text), 1.0))
                elif doc.attributes["rpj_heuristics__code_redpajama_taggers_v1__alpha_token_prop_doc"][0][2] < 1.5:
                    spans.append((0, len(doc.text), 1.0))

                counts["rpj_count"] += len(spans)
                counts["rpj_length"] += sum(s[1] - s[0] for s in spans)
                counts["rpj_matches"] += 1 if spans else 0

                counts["count"] += 1
                counts["length"] += len(doc.text)

                counts["extension"][doc.metadata["ext"]] += 1
                for license in doc.metadata["max_forks_repo_licenses"]:
                    counts["license"][license] += 1

                cnt += 1

                if cnt % interval == 0:
                    cls.increment_progressbar(queue, documents=interval)

        cls.increment_progressbar(queue, files=1, documents=cnt % interval)

        with smart_open.open(destination_path, "wt") as destination_file:
            destination_file.write(json.dumps(counts, indent=2))


@Registry.add
class stack_v3(stack_v2):
    documents = "s3://ai2-llm/pretraining-data/sources/stack-dedup/v2-mixer/documents/*.gz"
    stats = "s3://ai2-llm/stats/olmo-mix/v1/stack/v2-mixer/*.gz"

    @classmethod
    def process_single(
        cls, source_path: str, destination_path: str, queue: "Queue[Union[Tuple[int, ...], None]]", **kwargs: Any
    ):
        attrs_basic = source_path.replace("/documents/", "/attributes/basic/")
        # attrs_code_secrets = source_path.replace("/documents/", "/attributes/rpj-heuristics/")
        attrs_dedupe_documents = source_path.replace("/documents/", "/attributes/dedupe_documents/")
        attrs_pii = source_path.replace("/documents/", "/attributes/pii/")

        documents_decoder = msgspec.json.Decoder(StackInputSpec)
        attributes_decoder = msgspec.json.Decoder(OutputSpec)

        interval = 10_000

        counts: dict = {
            "extension": defaultdict(int),
            "license": defaultdict(int),
            "length": 0,
            "count": 0,
            "rpj_count": 0,
            "rpj_length": 0,
            "rpj_matches": 0,
        }
        cnt = 0

        with ExitStack() as stack:
            doc_file = stack.enter_context(smart_open.open(source_path, "rb"))
            attributes_files = [
                stack.enter_context(smart_open.open(attrs_basic, "rb")),
                stack.enter_context(smart_open.open(attrs_dedupe_documents, "rb")),
                stack.enter_context(smart_open.open(attrs_pii, "rb")),
            ]

            # with smart_open.open(source_path, "rb") as doc_file, smart_open.open(attrs_path, "rb") as attrs_file:
            for source_line, *attributes_line in zip(doc_file, *attributes_files):
                cnt += 1

                doc = documents_decoder.decode(source_line)
                for ln in attributes_line:
                    attributes = attributes_decoder.decode(ln)
                    doc.attributes.update(attributes.attributes)

                if doc.attributes["basic__random_number_v1__random"][-1][-1] > 0.996:
                    # test set; see
                    # https://github.com/allenai/LLM/blob/642d0fad3fb2efd816af507250c4c65c8678cb44/pretrain_data/the_stack/v2-mixer/ablations/v2-mixer-held-out.json#L15
                    continue

                spans = []
                if doc.attributes["rpj_heuristics__code_redpajama_taggers_v1__max_line_length_doc"][0][2] > 1000:
                    spans.append((0, len(doc.text), 1.0))
                elif doc.attributes["rpj_heuristics__code_redpajama_taggers_v1__avg_line_length_doc"][0][2] > 100:
                    spans.append((0, len(doc.text), 1.0))
                elif doc.attributes["rpj_heuristics__code_redpajama_taggers_v1__alnum_prop_doc"][0][2] < 0.25:
                    spans.append((0, len(doc.text), 1.0))
                elif doc.attributes["rpj_heuristics__code_redpajama_taggers_v1__alpha_token_prop_doc"][0][2] < 1.5:
                    spans.append((0, len(doc.text), 1.0))

                counts["rpj_count"] += len(spans)
                counts["rpj_length"] += sum(s[1] - s[0] for s in spans)
                counts["rpj_matches"] += 1 if spans else 0

                counts["count"] += 1
                counts["length"] += len(doc.text)

                counts["extension"][doc.metadata["ext"]] += 1
                for license in doc.metadata["max_forks_repo_licenses"]:
                    counts["license"][license] += 1

                cnt += 1

                if cnt % interval == 0:
                    cls.increment_progressbar(queue, documents=interval)

        cls.increment_progressbar(queue, files=1, documents=cnt % interval)

        with smart_open.open(destination_path, "wt") as destination_file:
            destination_file.write(json.dumps(counts, indent=2))


@Registry.add
class stack_v4(stack_v2):
    documents = "s3://ai2-llm/pretraining-data/sources/stack-dedup/v4-train/documents/*/*.gz"
    stats = "s3://ai2-llm/stats/olmo-mix/v1_5/stack/v4-train/**/*.gz"

    @classmethod
    def process_single(
        cls, source_path: str, destination_path: str, queue: "Queue[Union[Tuple[int, ...], None]]", **kwargs: Any
    ):
        attrs_basic = source_path.replace("/documents/", "/attributes/perplexity_suite_v3_option2/")
        # attrs_code_secrets = source_path.replace("/documents/", "/attributes/rpj-heuristics/")
        # attrs_dedupe_documents = source_path.replace("/documents/", "/attributes/dedupe_documents/")
        # attrs_pii = source_path.replace("/documents/", "/attributes/pii/")

        documents_decoder = msgspec.json.Decoder(StackInputSpec)
        attributes_decoder = msgspec.json.Decoder(OutputSpec)

        interval = 10_000

        counts: dict = {
            "extension": defaultdict(int),
            "license": defaultdict(int),
            "length": 0,
            "count": 0,
            "decontamination_count": 0,
            "decontamination_length": 0,
            "decontamination_matches": 0,
        }
        cnt = 0

        with ExitStack() as stack:
            doc_file = stack.enter_context(smart_open.open(source_path, "rb"))
            attributes_files = [
                stack.enter_context(smart_open.open(attrs_basic, "rb")),
            ]

            # with smart_open.open(source_path, "rb") as doc_file, smart_open.open(attrs_path, "rb") as attrs_file:
            for source_line, *attributes_line in zip(doc_file, *attributes_files):
                cnt += 1

                doc = documents_decoder.decode(source_line)
                for ln in attributes_line:
                    attributes = attributes_decoder.decode(ln)
                    doc.attributes.update(attributes.attributes)

                attrs = {}
                for line in attributes_line:
                    attrs.update(attributes_decoder.decode(line).attributes)

                # Deduplication stats
                decontamination_removal = attrs.get("bff_duplicate_paragraph_spans_decontamination", [])
                counts["decontamination_count"] += len(decontamination_removal)
                counts["decontamination_length"] += sum(s[1] - s[0] for s in decontamination_removal)
                counts["decontamination_matches"] += 1 if decontamination_removal else 0

                counts["count"] += 1
                counts["length"] += len(doc.text)

                counts["extension"][doc.metadata["ext"]] += 1
                for license in doc.metadata["max_forks_repo_licenses"]:
                    counts["license"][license] += 1

                cnt += 1

                if cnt % interval == 0:
                    cls.increment_progressbar(queue, documents=interval)

        cls.increment_progressbar(queue, files=1, documents=cnt % interval)

        with smart_open.open(destination_path, "wt") as destination_file:
            destination_file.write(json.dumps(counts, indent=2))


@Registry.add
class LineStatsStack(BaseStatsProcessor):
    # Testing
    # documents = "s3://ai2-llm/pretraining-data/sources/stack-dedup/v0/documents/abap/data_0000.jsonl.gz"
    # stats = "/data/niklas/dolma/abap/data_0000.json.gz"
    documents = "s3://ai2-llm/pretraining-data/sources/stack-dedup/v0/documents/*/*.gz"
    stats = "/data/niklas/dolma/stack"

    @classmethod
    def cli(cls, num_workers: int = 1, debug: bool = False, **process_single_kwargs: Any) -> None:
        stats_root = cls.stats

        cls._run_parallel_processor(
            stats_root=stats_root,
            num_workers=num_workers,
            debug=debug,
            **process_single_kwargs,
        )

    @classmethod
    def process_single(
        cls, source_path: str, destination_path: str, queue: "Queue[Union[Tuple[int, ...], None]]", **kwargs: Any
    ):
        # E.g. `s3://ai2-llm/pretraining-data/sources/stack-dedup/v0/attributes/paper_analysis/abap/`
        attr_path = source_path.replace("/documents/", "/attributes/paper_analysis/")

        doc_decoder = msgspec.json.Decoder(InputSpec)
        attr_decoder = msgspec.json.Decoder(OutputSpec)
        documents = 0
        interval = 10_000

        with ExitStack() as stack:
            doc_file = stack.enter_context(smart_open.open(source_path, "rb"))
            out_file = stack.enter_context(smart_open.open(destination_path, "wt"))

            try:
                attr_file = stack.enter_context(smart_open.open(attr_path, "rb"))
            except Exception as e:
                print(e)
                return

            for doc_line, attrs in zip(doc_file, attr_file):
                doc = doc_decoder.decode(doc_line)
                attrs = attr_decoder.decode(attrs).attributes
                out_line = {}

                ## RPJ ##
                if (
                    (attrs["paper_analysis__code_redpajama_taggers_v1__max_line_length_doc"][0][2] > 1000)
                    or (attrs["paper_analysis__code_redpajama_taggers_v1__avg_line_length_doc"][0][2] > 100)
                    or (attrs["paper_analysis__code_redpajama_taggers_v1__alnum_prop_doc"][0][2] < 0.25)
                    or (attrs["paper_analysis__code_redpajama_taggers_v1__alpha_token_prop_doc"][0][2] < 1.5)
                ):
                    out_line["rpj"] = 1
                else:
                    out_line["rpj"] = 0

                ## StarCoder ##
                if (
                    (attrs["paper_analysis__code_starcoder_taggers_v2__has_xml_template_doc"][0][2] > 0.0)
                    or (attrs["paper_analysis__code_starcoder_taggers_v2__code_to_comment_ratio_doc"][0][2] > 0.8)
                    or (
                        attrs["paper_analysis__code_starcoder_taggers_v2__code_to_comment_ratio_doc"][0][2] <= 0.01
                    )
                    or (
                        any(x in source_path for x in ["python", "java", "javascript"])
                        and (
                            attrs["paper_analysis__code_starcoder_taggers_v2__code_to_text_ratio_html_doc"][0][2]
                            <= 0.1
                        )
                    )
                ):
                    out_line["starcoder"] = 1
                else:
                    out_line["starcoder"] = 0

                documents += 1

                if documents % interval == 0:
                    cls.increment_progressbar(queue, documents=interval)

                out_file.write(json.dumps(out_line) + "\n")

        cls.increment_progressbar(queue, files=1, documents=documents % interval)


@Registry.add
class decon_ppl_v3(BaseStatsProcessor):
    documents = [
        "s3://ai2-llm/pretraining-data/sources/gutenberg/v0/documents/*.gz",
        "s3://ai2-llm/pretraining-data/sources/c4/v0/documents/train/*.gz",
        "s3://ai2-llm/pretraining-data/sources/common-crawl/v1-c4-cleaned/documents/cc_en_head/*.gz",
        "s3://ai2-llm/pretraining-data/sources/common-crawl/v1-c4-cleaned/documents/cc_en_middle/*.gz",
        "s3://ai2-llm/pretraining-data/sources/common-crawl/v1-c4-cleaned/documents/cc_en_tail/*.gz",
        "s3://ai2-llm/pretraining-data/sources/s2/v3/documents/dataset=s2ag/split=train/*/*.gz",
        "s3://ai2-llm/pretraining-data/sources/s2/v3/documents/dataset=s2orc/split=train/*/*.gz",
        "s3://ai2-llm/pretraining-data/sources/reddit/v5-dedupe-pii-nsfw-toxic/documents/*.gz",
        "s3://ai2-llm/pretraining-data/sources/stack-dedup/v4-train/documents/*/*.gz",
        "s3://ai2-llm/pretraining-data/sources/wikipedia/v0/documents/lang=en/*.gz",
        "s3://ai2-llm/pretraining-data/sources/wikipedia/v0/documents/lang=simple/*.gz",
        "s3://ai2-llm/pretraining-data/sources/wikibooks/v0/documents/lang=en/*.gz",
        "s3://ai2-llm/pretraining-data/sources/wikibooks/v0/documents/lang=simple/*.gz",
    ]
    stats = "s3://ai2-llm/stats/olmo-mix/v1_5/decontamination_ppl_v3_option2"


# # # BELOW HERE: AGGREGATION # # #


@Registry.add
class web(BaseStatsProcessor):
    @staticmethod
    # read all paths in using threads
    def _read_json(path: str) -> Counts:
        with smart_open.open(path, "rt") as source_file:
            content = msgspec.json.decode(source_file.read())
            return Counts.from_dict(content)

    @classmethod
    def cli(cls, num_workers: int = 1, debug: bool = False, **process_single_kwargs: Any) -> None:
        paths = list(
            chain(
                glob_path("s3://ai2-llm/stats/olmo-mix/v1/web/c4/*"),
                glob_path("s3://ai2-llm/stats/olmo-mix/v1/web/common-crawl/**/*"),
            )
        )
        assert len(paths), "Run c4 and common-crawl first"

        with multiprocessing.Pool(num_workers) as pool:
            data = (cls._read_json(path) for path in paths) if debug else pool.imap(cls._read_json, paths)
            counts = Counts()

            for content in tqdm.tqdm(data, desc="Merging web stats", unit=" files", total=len(paths)):
                counts.merge(content, shrink=True)

        with smart_open.open("s3://ai2-llm/stats/olmo-mix/v1/web/summary.json", "wt") as destination_file:
            destination_file.write(json.dumps(counts.to_dict(), indent=2))


@Registry.add
class papers(BaseStatsProcessor):
    @staticmethod
    # read all paths in using threads
    def _read_json(path: str) -> dict:
        with smart_open.open(path, "rt") as source_file:
            return json.loads(source_file.read())

    @classmethod
    def cli(cls, num_workers: int = 1, debug: bool = False, **process_single_kwargs: Any) -> None:
        paths = list(glob_path("s3://ai2-llm/stats/olmo-mix/v1/papers/peS2o/**/*.gz"))
        assert len(paths), "Run s2 first"

        with multiprocessing.Pool(num_workers) as pool:
            data = (cls._read_json(path) for path in paths) if debug else pool.imap(cls._read_json, paths)
            counts: dict = {
                f: {"year": {}, "s2fos": {}, "documents": 0, "tokens": 0} for f in ["full_text", "abstract"]
            }
            for content in tqdm.tqdm(data, desc="Merging web stats", unit=" files", total=len(paths)):
                for key, values in content.items():
                    counts[key]["documents"] += values["documents"]
                    counts[key]["tokens"] += values["tokens"]

                    for year, count in values["year"].items():
                        if year not in counts[key]["year"]:
                            counts[key]["year"][year] = 0
                        counts[key]["year"][year] += count

                    for fos, count in values["s2fos"].items():
                        if fos not in counts[key]["s2fos"]:
                            counts[key]["s2fos"][fos] = 0
                        counts[key]["s2fos"][fos] += count

        with smart_open.open("s3://ai2-llm/stats/olmo-mix/v1/papers/summary.json", "wt") as destination_file:
            destination_file.write(json.dumps(counts, indent=2))


if __name__ == "__main__":
    os.environ["TOKENIZERS_PARALLELISM"] = "false"
    os.environ["PYTHONBREAKPOINT"] = "ipdb.set_trace"

    ap = argparse.ArgumentParser()
    ap.add_argument("stat", choices=[name for name, _ in Registry.all()])
    ap.add_argument("--debug", action="store_true")
    ap.add_argument("--num-workers", type=int, default=multiprocessing.cpu_count())
    args = ap.parse_args()

    Registry.get(args.stat).cli(num_workers=args.num_workers, debug=args.debug)<|MERGE_RESOLUTION|>--- conflicted
+++ resolved
@@ -6,7 +6,7 @@
 import json
 import multiprocessing
 import os
-from collections import Counter, defaultdict
+from collections import defaultdict
 from contextlib import ExitStack
 from copy import deepcopy
 from dataclasses import dataclass, field
@@ -791,8 +791,6 @@
     decontamination_key: str = "perplexity_suite_v3_option2"
 
 
-<<<<<<< HEAD
-=======
 @Registry.add
 class v15r2_cc_c4_cleaned_dup(cc_v1_c4_cleaned):
     documents = "s3://ai2-llm/pretraining-data/sources/common-crawl/v1-c4-cleaned/documents/cc_en_*/*.gz"
@@ -862,7 +860,6 @@
             destination_file.write(json.dumps(stats, indent=2))
 
 
->>>>>>> 476629dc
 @Registry.add
 class LineStatsCC(cc_v1_c4_cleaned):
     # Selection of documents:
@@ -1038,61 +1035,6 @@
 
 
 @Registry.add
-class dolma_v15_lines(BaseStatsProcessor):
-    @classmethod
-    def process_single(
-        cls, source_path: str, destination_path: str, queue: "Queue[Union[Tuple[int, ...], None]]", **kwargs: Any
-    ):
-        attrs_path = source_path.replace("/documents/", "/attributes/tokenizer_repetitions_v1/")
-
-        subset = source_path.split("/documents/")[1].split("/")[0].split('_')[0]
-
-        attributes_decoder = msgspec.json.Decoder(OutputSpec)
-        max_reps_per_doc: Dict[str, Dict[int, int]] = {subset: defaultdict(int)}
-        interval = 10_000
-        doc_count = 0
-
-        try:
-            with smart_open.open(attrs_path, "rb") as attrs_file:
-                for attributes_line in attrs_file:
-                    attributes = attributes_decoder.decode(attributes_line)
-
-                    cnt = attributes.attributes.get(
-                        "tokenizer_repetitions_v1__tokenizer_repetitions_v1__doc_max_repetition", [[0, 0, 0.0]]
-                    )[0][-1]
-
-                    max_reps_per_doc[subset][int(cnt)] += 1
-
-                    doc_count += 1
-                    if doc_count >= interval:
-                        cls.increment_progressbar(queue, documents=interval)
-                        doc_count = 0
-        except Exception as e:
-            print(f"Error processing {attrs_path}: {e}")
-        finally:
-            cls.increment_progressbar(queue, files=1, documents=doc_count)
-
-        with smart_open.open(destination_path, "wt") as destination_file:
-            destination_file.write(json.dumps(max_reps_per_doc, indent=2, sort_keys=True))
-
-    @classmethod
-    def cli(cls, num_workers: int = 1, debug: bool = False, **process_single_kwargs: Any) -> None:
-        with TemporaryDirectory() as tempdir:
-            documents = "s3://ai2-llm/pretraining-data/sources/olmo-mix/v1_5/documents/*/*.gz"
-            stats = "s3://ai2-llm/stats/olmo-mix/v1_5/repetitions"
-            metadata = os.path.join(tempdir, "olmo-mix-v1_5-repetitions")
-
-            processor = cls(
-                source_prefix=documents,
-                destination_prefix=stats,
-                metadata_prefix=metadata,
-                num_processes=num_workers,
-                debug=debug,
-            )
-            processor(**process_single_kwargs)
-
-
-@Registry.add
 class s2(BaseStatsProcessor):
     @classmethod
     def process_single(
