<img alt="Dolma's official logo. It's dolma written in yellow, round lowercase letters over a blue background." src="https://github.com/allenai/dolma/blob/main/res/logo.png?raw=true" width="100%">


Dolma is an open dataset of 3 trillion tokens from a diverse mix of web content, academic publications, code, books, and encyclopedic materials.
It was created as a training corpus for [OLMo](https://allenai.org/olmo), AI2 language model.

Dolma is available for download on the HuggingFace 🤗 Hub: [`huggingface.co/datasets/allenai/dolma`](https://huggingface.co/datasets/allenai/dolma). To access Dolma, users must agree to the terms of the terms of [AI2 ImpACT License for Medium Risk Artifacts](https://allenai.org/licenses/impact-mr).
You can also read more about Dolma in [our announcement](https://blog.allenai.org/dolma-3-trillion-tokens-open-llm-corpus-9a0ff4b8da64), as well as by consulting its [data sheet](https://drive.google.com/file/d/12gOf5I5RytsD159nSP7iim_5zN31FCXq/view?usp=drive_link).

<<<<<<< HEAD
Data and tools for generating and inspecting OLMo pre-training data. These tools are intended for use on a CPU.

To get started, install dolma using [pip](https://pypi.org/project/dolma/).
=======
This repository contains tools for generating and inspecting Dolma. To get started, install the Dolma Python library from [PyPI](https://pypi.org/project/dolma/).
>>>>>>> 55b7133c

```shell
pip install dolma
```

## Usage

The dolma CLI can be access using the `dolma` command. To see the available commands, use the `--help` flag.

```shell
dolma --help
```

At the moment, the CLI supports three commands: `tag`, `dedupe`, and `mix`.

For all commands, configurations can be specified from command line, or by passing a YAML or JSON file using the `-c` flag. For example:

```shell
dolma -c config.yaml dedupe --dedupe.name "test"
```

### The `tag` command

The tag command is used to run any of the built-in taggers on a set of documents. For example:

```shell
dolma tag \
    --experiment sample \
    --documents \
        's3://ai2-llm/pretraining-data/sources/common-crawl/test/v0/documents/**/*.json.gz' \
        's3://ai2-llm/pretraining-data/sources/common-crawl/test/v1/documents/*.json.gz' \
    --taggers random_number_v1 \
    --processes 2
```

This command will run the `random_number_v1` tagger on all documents in the specified S3 paths. The results will be written to the `s3://ai2-llm/pretraining-data/sources/common-crawl/test/v0/attributes/sample` and `s3://ai2-llm/pretraining-data/sources/common-crawl/test/v1/attributes/sample` paths, unless alternatives are specified by the `--destination` flag. 

### The `dedupe` command

The dedupe command is used to deduplicate a set of documents at the attribute level using a bloom filter.
For example configurations, see directory `tests/config`. For example:

```shell
dolma dedupe -c tests/config/dedupe-paragraphs.json
```

### The `mix` command

The mix command is used to mix documents from multiple sources, optionally filtering by attributes and/or performing string replacement. For example configurations, see directory `tests/config`. For example:

```shell
dolma mix -c tests/config/mixer.json
```


## Development

Create a conda environment with Python >= 3.8. In this case, we use Python 3.10 and use Anaconda to create the environment.

```shell
conda create -n dolma python=3.10
```

After creating the environment, activate it and install necessary tools using the included makefile.

```shell
conda activate dolma
make setup
```

and restart your shell. Finally, to begin development, install the repository in editable mode using maturin.

```shell
make develop
```

To run tests, use the following command.

```shell
make test
```
You can choose to run just the Python or Rust tests by calling `make test-python` or `make test-rust` respectively.

You can skip S3 related tests by exporting `DOLMA_TESTS_SKIP_AWS=True`

```shell
DOLMA_TESTS_SKIP_AWS=True make test
```

## Contributing

Before committing, use the following command
```shell
make style
```

## Citation

If you use this repository, please cite it as:

```bibtex
@software{dolma,
    author = {{Soldaini, Luca and Lo, Kyle and Kinney, Rodney and Naik, Aakanksha and Ravichander, Abhilasha and Bhagia, Akshita and Groeneveld, Dirk and Schwenk, Dustin and Magnusson, Ian and Chandu, Khyathi}},
    license = {{Apache-2.0}},
    title = {{Dolma}},
    url = {https://github.com/allenai/dolma}
}
```<|MERGE_RESOLUTION|>--- conflicted
+++ resolved
@@ -7,13 +7,7 @@
 Dolma is available for download on the HuggingFace 🤗 Hub: [`huggingface.co/datasets/allenai/dolma`](https://huggingface.co/datasets/allenai/dolma). To access Dolma, users must agree to the terms of the terms of [AI2 ImpACT License for Medium Risk Artifacts](https://allenai.org/licenses/impact-mr).
 You can also read more about Dolma in [our announcement](https://blog.allenai.org/dolma-3-trillion-tokens-open-llm-corpus-9a0ff4b8da64), as well as by consulting its [data sheet](https://drive.google.com/file/d/12gOf5I5RytsD159nSP7iim_5zN31FCXq/view?usp=drive_link).
 
-<<<<<<< HEAD
-Data and tools for generating and inspecting OLMo pre-training data. These tools are intended for use on a CPU.
-
-To get started, install dolma using [pip](https://pypi.org/project/dolma/).
-=======
 This repository contains tools for generating and inspecting Dolma. To get started, install the Dolma Python library from [PyPI](https://pypi.org/project/dolma/).
->>>>>>> 55b7133c
 
 ```shell
 pip install dolma
@@ -34,6 +28,8 @@
 ```shell
 dolma -c config.yaml dedupe --dedupe.name "test"
 ```
+
+These tools are intended for use on a CPU.
 
 ### The `tag` command
 
