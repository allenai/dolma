--- conflicted
+++ resolved
@@ -9,7 +9,6 @@
 
 Dolma is an open dataset of 3 trillion tokens from a diverse mix of web content, academic publications, code, books, and encyclopedic materials.
 It was created as a training corpus for [OLMo](https://allenai.org/olmo), a language model from the [Allen Institute for AI](https://allenai.org) (AI2).
-<<<<<<< HEAD
 
 Dolma is available for download on the HuggingFace 🤗 Hub: [`huggingface.co/datasets/allenai/dolma`](https://huggingface.co/datasets/allenai/dolma). To access Dolma, users must agree to the terms of the terms of [AI2 ImpACT License for Medium Risk Artifacts](https://allenai.org/licenses/impact-mr).
 
@@ -30,36 +29,11 @@
 
 To learn more about how to use the Dolma Toolkit, please visit the [documentation](/docs).
 
-=======
-
-Dolma is available for download on the HuggingFace 🤗 Hub: [`huggingface.co/datasets/allenai/dolma`](https://huggingface.co/datasets/allenai/dolma). To access Dolma, users must agree to the terms of the terms of [AI2 ImpACT License for Medium Risk Artifacts](https://allenai.org/licenses/impact-mr).
-
-You can also read more about Dolma in [our announcement](https://blog.allenai.org/dolma-3-trillion-tokens-open-llm-corpus-9a0ff4b8da64), as well as by consulting its [data sheet](docs/assets/dolma-datasheet-v0.1.pdf).
-
-
-## Dolma Toolkit
-
-Dolma is a toolkit to curate large datasets for (pre)-training ML models. Its key features are:
-
-1. **High Performance** ⚡: Can process billions of documents concurrently thanks to built-in parallelism.
-2. **Portabilty** 🧳: Works on a single machine, a cluster, or cloud environment.
-3. **Built-In Taggers** 🏷: Includes ready-to-use taggers commonly used to curate datasets such as [Gopher](https://arxiv.org/abs/2112.11446), [C4](https://arxiv.org/abs/1910.10683), and [OpenWebText](https://openwebtext2.readthedocs.io/en/latest/).
-4. **Fast Deduplication** 🗑: Speedy document deduplication using a Rust Bloom filter.
-5. **Extensibility** 🧩 & **Cloud Support** ☁: Supports custom taggers and AWS S3-compatible locations.
-
-To install, simply type `pip install dolma` in your terminal.
-
-To learn more about how to use the Dolma Toolkit, please visit the [documentation](/docs).
-
->>>>>>> 51c4e08a
 ## Citation
 
 If you use the Dolma dataset or toolkit, please cite the following items:
 
-<<<<<<< HEAD
-=======
 <!-- {% raw %} -->
->>>>>>> 51c4e08a
 ```bibtex
 @techreport{DolmaDataset,
     author = {Soldaini, Luca and Kinney, Rodney and Bhagia, Akshita and Schwenk, Dustin and Atkinson, David and Authur, Russell and Chandu, Khyathi and Dumas, Jennifer and Lucy, Li and Lyu, Xinxi and Magnusson, Ian and Naik, Aakanksha and Nam , Crystal and  Peters, Matthew E.  and Ravichander, Abhilasha and Shen, Zejiang and Strubell, Emma and Subramani, Nishant and Tafjord, Oyvind and Walsh, Evan Pete and Hajishirzi, Hannaneh and Smith, Noah A. and Zettlemoyer, Luke and Beltagy, Iz and Groeneveld, Dirk and Dodge, Jesse and Lo, Kyle},
@@ -71,10 +45,7 @@
 ```
 <!-- {% endraw %} -->
 
-<<<<<<< HEAD
-=======
 <!-- {% raw %} -->
->>>>>>> 51c4e08a
 ```bibtex
 @software{DolmaToolkit,
     author = {{Soldaini, Luca and Lo, Kyle and Kinney, Rodney and Naik, Aakanksha and Ravichander, Abhilasha and Bhagia, Akshita and Groeneveld, Dirk and Schwenk, Dustin and Magnusson, Ian and Chandu, Khyathi}},
