UNAME := $(shell uname)

ifeq ($(UNAME), Darwin)
    OS_MESSAGE := "MacOS detected"
	CMAKE_SETUP := "which cmake || brew install cmake"
	PROTOBUF_SETUP := "which protoc || brew install protobuf"
	OPENSSL_SETUP := "which openssl || brew install openssl"
else ifeq ($(UNAME), Linux)
	OS_MESSAGE := "Linux detected"
	CMAKE_SETUP := "which cmake || sudo apt-get install --yes build-essential cmake"
	PROTOBUF_SETUP := "which protoc || sudo apt-get install --yes protobuf-compiler"
	OPENSSL_SETUP := "which openssl || sudo apt-get install --yes libssl-dev"
else
	OS_MESSAGE := "Unsupported OS; please install rust, cmake, protobuf, and openssl manually"
	CMAKE_SETUP := ""
	PROTOBUF_SETUP := ""
	OPENSSL_SETUP := ""
endif

setup:
	@echo "${OS_MESSAGE}: installing..."
	$(shell "${CMAKE_SETUP}")
	$(shell "${PROTOBUF_SETUP}")
	$(shell "${OPENSSL_SETUP}")
	which cargo || curl --proto '=https' --tlsv1.2 -sSf https://sh.rustup.rs | sh -s -- -y
	which maturin || pip install maturin[patchelf]

publish:
	maturin publish

test: test-python test-rust

test-python:
<<<<<<< HEAD
	maturin develop --extras=all
=======
	maturin develop --extras="all"
>>>>>>> 43b03140
	pytest -vsx tests/python
	rm -rf tests/work/*

test-rust:
	cargo test -- --nocapture
	rm -rf tests/work/*

develop:
	maturin develop --extras="all"

style:
	rustfmt --edition 2021 src/*.rs
<<<<<<< HEAD
	isort python/
	black python/
	isort tests/python/
	black tests/python/
=======
	isort .
	black .
>>>>>>> 43b03140
<|MERGE_RESOLUTION|>--- conflicted
+++ resolved
@@ -31,11 +31,7 @@
 test: test-python test-rust
 
 test-python:
-<<<<<<< HEAD
-	maturin develop --extras=all
-=======
 	maturin develop --extras="all"
->>>>>>> 43b03140
 	pytest -vsx tests/python
 	rm -rf tests/work/*
 
@@ -48,12 +44,5 @@
 
 style:
 	rustfmt --edition 2021 src/*.rs
-<<<<<<< HEAD
-	isort python/
-	black python/
-	isort tests/python/
-	black tests/python/
-=======
 	isort .
-	black .
->>>>>>> 43b03140
+	black .