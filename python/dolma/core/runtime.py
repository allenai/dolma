# import multiprocessing
import tempfile
from contextlib import ExitStack, contextmanager
from typing import (
    IO,
    Any,
    Dict,
    Generator,
    Iterable,
    List,
    NamedTuple,
    Optional,
    Set,
    Union,
)

import msgspec
import smart_open

from dolma.core.progressbar import BaseProgressBar

from .data_types import (
    InputSpec,
    InputSpecWithMetadata,
    OutputSpec,
    TaggerOutputDictType,
)
from .errors import DolmaFatalError, DolmaRetryableFailure, DolmaShardError
from .parallel import BaseParallelProcessor, QueueType
from .paths import delete_dir, join_path, make_relative, mkdir_p, split_glob, split_path
from .profile import profiler
from .registry import TaggerRegistry
from .taggers import BaseTaggerWithMetadata
from .utils import import_modules, make_variable_name

# this placeholder gets used when a user has provided no experiment name, and we want to use taggers'
# names as experiment names.
EXPERIMENT_PLACEHOLDER_NAME = "_______EXPERIMENT_PLACEHOLDER_NAME_______"


def _make_paths_from_substitution(paths: List[str], find: str, replace: str) -> List[str]:
    """
    Utility function to make paths using a find/replace substitution. This is useful if you want to
    create a destination path from a source path by replacing part of the source path with something else.

    For example, if you have a source path of `current_paths = ["s3://bucket/data/documents/**.json.gz"]` and
    you want to replace `documents` with `attributes`, you can use this function to do that. by calling
    `_make_paths_from_substitution(current_paths, "documents", "attribute")`. This will return the following
    list `["s3://bucket/data/attributes"]`. Note how glob patterns are removed from the paths.
    """
    new_paths: List[str] = []
    for curr in paths:
        curr_pre_glob, post_glob = split_glob(curr)
        curr_prot, curr_parts = split_path(curr_pre_glob)

        if not post_glob.strip():
            # nothing past the glob pattern: then we wanna go back up one level in the directory structure
            curr_parts = curr_parts[:-1]

        find_dir_index = curr_parts.index(find)

        if not curr_pre_glob.strip():
            raise RuntimeError(f"Path '{curr}' contains a wildcard at the beginning. ")
        elif find_dir_index < 0:
            raise RuntimeError(f"Path '{curr}' does not contain a '{find}' component.")

        dst_parts = [p if i != find_dir_index else replace for i, p in enumerate(curr_parts)]
        new_paths.append(join_path(curr_prot, dst_parts))

    return new_paths


def _make_paths_from_prefix(paths: List[str], prefix: str) -> List[str]:
    """
    Utility function to make paths using a prefix. This is useful if you want to create a destination path
    from a source path by prepending a prefix to the source path.

    To create destination paths, we first find the longest common prefix among all source paths. Then, we
    we remove the prefix from each source path and prepend the new prefix to each source path. For example,
    if you have a source path of
    ```
    current_paths = [
        "s3://bucket/data/documentsA/**.json.gz",
        "s3://bucket/data/documentsB/**.json.gz",
    ]
    ```
    and you want to replace `s3://bucket/data/` with `s3://bucket/attributes/`, you can use this function
    to do that. by calling `_make_paths_from_prefix(current_paths, "s3://bucket/attributes/")`. This will
    return the following list

    ```
    [
        "s3://bucket/attributes/documentsA/",
        "s3://bucket/attributes/documentsB/",
    ]
    ```

    Note how glob patterns are removed from the paths.
    """

    new_paths: List[str] = []
    prefix_prot, prefix_path = split_path(prefix)
    _, relative_paths = make_relative(paths)

    for curr_path in relative_paths:
        curr_pre_glob, post_glob = split_glob(curr_path)
        _, curr_parts = split_path(curr_pre_glob)

        if not post_glob.strip():
            # nothing past the glob pattern: then we wanna go back up one level in the directory structure
            curr_parts = curr_parts[:-1]

        new_paths.append(join_path(prefix_prot, prefix_path, *curr_parts))

    return new_paths


class TaggerOutputLocation(NamedTuple):
    exp: str
    name: str
    path: str


class TaggerOutputIO(NamedTuple):
    exp: str
    taggers: Set[str]
    path: str
    io: IO
    encoder: msgspec.json.Encoder

    def write(self, d: OutputSpec) -> None:
        enc = self.encoder.encode(d)
        self.io.write(enc.decode("utf-8") + "\n")


def _determine_output_paths_for_taggers(
    experiment_name: str, destination: str, taggers: Iterable[str]
) -> Dict[str, TaggerOutputLocation]:
    """Utility function to derive the paths to which taggers output should be written.

    If experiment_name is the placeholder name, then the name of each tagger will be used as part of the
    destination path. Otherwise, the destination path will be used for all taggers."""

    if experiment_name == EXPERIMENT_PLACEHOLDER_NAME:
        return {
            tagger_name: TaggerOutputLocation(
                exp=make_variable_name(tagger_name),
                name=make_variable_name(tagger_name),
                path=destination.replace(EXPERIMENT_PLACEHOLDER_NAME, tagger_name),
            )
            for tagger_name in taggers
        }
    else:
        return {
            tagger_name: TaggerOutputLocation(
                exp=make_variable_name(experiment_name), name=make_variable_name(tagger_name), path=destination
            )
            for tagger_name in taggers
        }


@contextmanager
def _make_output_streams(
    taggers_paths: Dict[str, TaggerOutputLocation], **open_kwargs: Any
) -> Generator[Dict[str, TaggerOutputIO], None, None]:
    """Utility function to open paths for taggers.

    It is designed NOT to open duplicate paths if multiple taggers are writing to the same file.
    """
    # keep track of the paths that have been opened
    opened: Dict[str, TaggerOutputIO] = {}

    with ExitStack() as stack:
        for key, loc in taggers_paths.items():
            if loc.path not in opened:
                # make sure the parent directory exists
                prot, path = split_path(loc.path)
                parent = join_path(prot, path[:-1])
                mkdir_p(parent)

                # open a new file and create a new encoder
                io = stack.enter_context(smart_open.open(loc.path, **open_kwargs))
                encoder = msgspec.json.Encoder()
                opened[loc.path] = TaggerOutputIO(
                    exp=loc.exp, taggers=set(), path=loc.path, io=io, encoder=encoder
                )

            # keep track of which taggers are writing to this paths
            opened[loc.path].taggers.add(key)

        yield opened


@contextmanager
def _write_sample_to_streams(
    taggers_paths: Dict[str, TaggerOutputLocation],
    output_streams: Dict[str, TaggerOutputIO],
    row: InputSpec,
) -> Generator[Dict[str, TaggerOutputDictType], None, None]:
    """Utility function to write a sample to the output streams; yields a dictionary that should be used
    to collect the output of each tagger."""

    samples_collectors: Dict[str, TaggerOutputDictType] = {}
    yield samples_collectors

    attributes_by_stream: Dict[str, TaggerOutputDictType] = {}
    for tagger_name, tagger_data in samples_collectors.items():
        tagger_output = taggers_paths[tagger_name]

        # if not set; it will potentially not write to the output stream
        # in case a tagger emits no spans
        if tagger_output.path not in attributes_by_stream:
            attributes_by_stream[tagger_output.path] = {}

        for tagger_key, tagger_value in tagger_data.items():
            tagger_key = f"{tagger_output.exp}__{tagger_output.name}__{make_variable_name(tagger_key)}"
            attributes_by_stream[tagger_output.path][tagger_key] = tagger_value

    for stream_path, attributes in attributes_by_stream.items():
        # actually write
        output = OutputSpec(source=row.source, id=row.id, attributes=attributes)
        output_streams[stream_path].write(output)


class TaggerProcessorProgessBar(BaseProgressBar):
    files: int = 0
    documents: int = 0


class TaggerProcessor(BaseParallelProcessor):
    PROGRESS_BAR_CLS = TaggerProcessorProgessBar

    @classmethod
    def process_single(
        cls,
        source_path: str,
        destination_path: str,
        queue: QueueType,
        **kwargs,
    ):
        """Lets count run the taggers! We will use the destination path to save each tagger output."""
        # import tagger modules
        taggers_modules = kwargs.get("taggers_modules", None)
        if taggers_modules is not None:
            import_modules(taggers_modules)

        # get names of taggers
        taggers_names = kwargs.get("taggers_names", None)
        if taggers_names is None:
            raise RuntimeError("Taggers not in kwargs, this is a bug! Please report it.")
        elif not isinstance(taggers_names, list) or not all(isinstance(t, str) for t in taggers_names):
            raise RuntimeError("Taggers are in the wrong format, this is a bug! Please report it.")
        taggers = {make_variable_name(t): TaggerRegistry.get(t)() for t in taggers_names}

        # get name of experiment
        if (experiment_name := kwargs.get("experiment_name", None)) is None:
            raise RuntimeError("Experiment name not in kwargs, this is a bug! Please report it.")

        # this is the dictionary that will hold the output of each tagger
        taggers_paths = _determine_output_paths_for_taggers(
            experiment_name=experiment_name, destination=destination_path, taggers=taggers
        )

        # skip on failure
        skip_on_failure = kwargs.get("skip_on_failure", False)

        # maximum numbers of lines to process
        steps: Union[int, None] = kwargs.get("steps", None)

<<<<<<< HEAD
=======
        # compression configuration
        compression_input = kwargs.get("compression_input", None)
        compression_output = kwargs.get("compression_output", None)

        # interval at which to update the progress bar; will double if it gets
        # too full
        update_interval = 1

        # running document count; gets reset every time we update the progress bar
        docs_cnt = 0

>>>>>>> 7ea08627
        # total number of documents processed
        total_docs_cnt = 0

        # creating dedicated decoder speeds up the process
        # if any of the taggers require metadata, we use a decoder that can handle it
        # otherwise, we use a decoder that does not parse metadata, which is faster
        if any(isinstance(tagger, BaseTaggerWithMetadata) for tagger in taggers.values()):
            decoder = msgspec.json.Decoder(InputSpecWithMetadata)
        else:
            decoder = msgspec.json.Decoder(InputSpec)

        with ExitStack() as stack:
            in_stream = stack.enter_context(
                smart_open.open(source_path, "rt", encoding="utf-8", compression=compression_input)
            )
            output_streams = stack.enter_context(
                _make_output_streams(
                    taggers_paths=taggers_paths, mode="wt", encoding="utf-8", compression=compression_output
                )
            )
            pbar = stack.enter_context(TaggerProcessorProgessBar(queue))
            try:
                for raw in in_stream:
                    row = decoder.decode(raw)

                    with _write_sample_to_streams(
                        taggers_paths=taggers_paths,
                        output_streams=output_streams,
                        row=row,
                    ) as samples_collectors:
                        # we run the taggers; the context manager will write the output to the output streams
                        for tagger_name, tagger in taggers.items():
                            samples_collectors[tagger_name] = tagger.tag(row)

                    # increment the number of documents processed so far
                    pbar.documents += 1
                    total_docs_cnt += 1

                    if steps is not None and total_docs_cnt >= steps:
                        # if we have reached the maximum number of steps, we break
                        break

            except Exception as exp:
                # handle any exception that might have occurred
                msg = f"Failed to process {source_path} due to {exp.__class__.__name__}: {' '.join(exp.args)}"
                if exp.__class__.__name__ == "IncompleteReadError":
                    # Intermittent error that occurs when reading from S3
                    raise DolmaRetryableFailure(msg) from exp
                else:
                    if skip_on_failure:
                        raise DolmaShardError(msg) from exp
                    else:
                        raise DolmaFatalError(msg) from exp

            # increment the files progress bar
            pbar.files += 1


@contextmanager
def delete_placeholder_attributes(tagger_destinations: List[str]) -> Generator[None, None, None]:
    try:
        yield
    finally:
        for path in tagger_destinations:
            # remove any placeholder directories after computation is done
            if any(part == EXPERIMENT_PLACEHOLDER_NAME for part in split_path(path)[1]):
                delete_dir(path, ignore_missing=True)


def create_and_run_tagger(
    documents: List[str],
    taggers: List[str],
    taggers_modules: Optional[List[str]] = None,
    experiment: Optional[str] = None,
    destination: Union[None, str, List[str]] = None,
    metadata: Union[None, str, List[str]] = None,
    debug: bool = False,
    seed: int = 0,
    ignore_existing: bool = False,
    skip_on_failure: bool = False,
    retries_on_error: int = 0,
    num_processes: int = 1,
    profile_enable: bool = False,
    profile_output: Optional[str] = None,
    profile_steps: Optional[int] = None,
    profile_sort_key: str = "tottime",
    profile_lines: int = 100,
    compression_input: Optional[str] = None,
    compression_output: Optional[str] = None,
):
    """This function creates a tagger and runs it on a list of documents.

    Args:
        documents (List[str]): List of documents to run the taggers on. Each element of the list is a path to
            a file containing documents in json lines format, or a glob pattern that matches such files.
        taggers (List[str]): List of taggers to run. Each element of the list is the name of a tagger.
        experiment (str, optional): The name of the experiment. This will be used to prefix the names of the
            attributes, as well as the name of the directory where the outputs will be saved in `destination`.
            If not provided, the name of each tagger will be used as the experiment name.
        destination (Union[None, str, List[str]], optional): The path where the outputs will be saved. If
            `None`, the outputs will be saved in a directory parallel to the directory containing the
            documents, with the same name as `experiment`. If a string, paths corresponding to each element
            of `documents` will be created by determining a relative path from the directory containing the
            documents.
        metadata (Union[None, str, List[str]], optional): Location where to save metadata that keeps track of
            which documents have been processed. If `None`, the metadata will be saved in a temporary directory.
        debug (bool, optional): Whether to run in debug mode. Defaults to False.
        seed (int, optional): The seed to use for the random number generator. Defaults to 0.
        ignore_existing (bool, optional): Whether to ignore existing outputs and re-run the taggers.
            Defaults to False.
        skip_on_failure (bool, optional): Whether to skip a document if it fails to process. Defaults to False.
        retries_on_error (int, optional): Number of times to retry processing a document if it fails.
            Defaults to 0 (fail immediately)
        num_processes (int, optional): Number of processes to use. Defaults to 1.
        profile_enable (bool, optional): Whether to enable profiling. Defaults to False.
        profile_output (Optional[str], optional): Path to save the profiling output; if not provided, the
            output will be printed to stdout. Defaults to None.
        profile_steps (Optional[int], optional): Number of steps to profile; if not provided, all steps will
            be profiled. Defaults to None.
        profile_sort_key (str, optional): Sort key for the profiling output. Defaults to 'tottime'.
        compression_input (Optional[str], optional): Compression algorithm to use for input files. If None,
            compression will be inferred from the input file extension. Defaults to None.
        compression_output (Optional[str], optional): Compression algorithm to use for output files. If None,
            compression will be inferred from the output file extension. Defaults to None.
    """

    # get a list of supported compression types
    compression_type = smart_open.compression.get_supported_compression_types()

    # if compression is not provided, set it to "infer_from_extension"; this is to maintain consistency with
    # how compression is specified in the mixer/deduper code
    compression_input = compression_input or "infer_from_extension"
    compression_output = compression_output or "infer_from_extension"

    # check if compression is supported
    if compression_input not in compression_type:
        raise ValueError(f"Compression {compression_input} is not supported")
    if compression_output not in compression_type:
        raise ValueError(f"Compression {compression_output} is not supported")

    # before pre-caching taggers, import any taggers modules
    if taggers_modules is not None:
        import_modules(taggers_modules)

    for tagger_name in taggers:
        # instantiate the taggers here to make sure they are all valid + download any necessary resources
        tagger = TaggerRegistry.get(tagger_name)

        # delete the tagger after we are done with it so that we don't keep it in memory
        del tagger

    # use placeholder experiment name if none is provided; raise an error if the placeholder name is used
    if experiment == EXPERIMENT_PLACEHOLDER_NAME:
        raise RuntimeError(f"Experiment name cannot be {EXPERIMENT_PLACEHOLDER_NAME}; reserved for internal use.")
    elif experiment is None:
        experiment = EXPERIMENT_PLACEHOLDER_NAME

    if destination is None:
        try:
            destination = _make_paths_from_substitution(documents, "documents", f"attributes/{experiment}")
        except Exception as exp:
            raise RuntimeError("Could not make destination paths from documents paths") from exp
    elif isinstance(destination, str):
        try:
            destination = _make_paths_from_prefix(documents, join_path(None, destination, experiment))
        except Exception as exp:
            raise RuntimeError(f"Could not make destination paths from prefix {destination}") from exp

    metadata = metadata or tempfile.mkdtemp()
    if isinstance(metadata, str):
        try:
            metadata = _make_paths_from_prefix(documents, metadata)
        except Exception as exp:
            raise RuntimeError(f"Could not make metadata paths from prefix {metadata}") from exp

        tagger_processor = TaggerProcessor(
            source_prefix=documents,
            destination_prefix=destination,
            metadata_prefix=metadata,
            debug=debug or profile_enable,  # if profile is true, debug must be true
            seed=seed,
            ignore_existing=ignore_existing,
            backoff_max_tries=retries_on_error,
            num_processes=num_processes,
        )

        with ExitStack() as stack:
            if profile_enable:
                # start profiling
                stack.enter_context(
                    profiler(output=profile_output, sort_key=profile_sort_key, lines=profile_lines)
                )

            stack.enter_context(delete_placeholder_attributes(tagger_destinations=destination))

            tagger_processor(
                experiment_name=experiment,
                taggers_names=taggers,
                taggers_modules=taggers_modules,
                skip_on_failure=skip_on_failure,
                steps=profile_steps,
                compression_input=compression_input,
                compression_output=compression_output,
            )<|MERGE_RESOLUTION|>--- conflicted
+++ resolved
@@ -267,20 +267,10 @@
         # maximum numbers of lines to process
         steps: Union[int, None] = kwargs.get("steps", None)
 
-<<<<<<< HEAD
-=======
         # compression configuration
         compression_input = kwargs.get("compression_input", None)
         compression_output = kwargs.get("compression_output", None)
 
-        # interval at which to update the progress bar; will double if it gets
-        # too full
-        update_interval = 1
-
-        # running document count; gets reset every time we update the progress bar
-        docs_cnt = 0
-
->>>>>>> 7ea08627
         # total number of documents processed
         total_docs_cnt = 0
 
