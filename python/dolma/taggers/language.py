--- conflicted
+++ resolved
@@ -1,20 +1,17 @@
 """
-Language filters
+
+Filters.
 
 @kylel, @soldni
 
 """
-<<<<<<< HEAD
-from typing import TYPE_CHECKING, Iterable, List, NamedTuple
-=======
 
 from typing import TYPE_CHECKING, Iterable, List, Tuple
->>>>>>> 6f22ac5a
-
+
+import necessary
 import pycld2 as cld2
 import regex
 from anyascii import anyascii
-from necessary import necessary
 
 from ..core.data_types import DocResult, Document, Span, TextSlice
 from ..core.ft_tagger import BaseFastTextTagger, Prediction
@@ -22,122 +19,44 @@
 from ..core.taggers import BaseTagger
 from ..core.utils import split_paragraphs
 
-with necessary("cld3", soft=True) as CLD3_AVAILABLE:
+with necessary.necessary("cld3", soft=True) as CLD3_AVAILABLE:
     if CLD3_AVAILABLE or TYPE_CHECKING:
         import cld3  # pyright:ignore pylint:disable=import-error
 
-with necessary("resiliparse", soft=True) as RESILIPARSE_AVAILABLE:
-    if RESILIPARSE_AVAILABLE or TYPE_CHECKING:
-        from resiliparse.parse.lang import (  # pyright:ignore pylint:disable=import-error
-            detect_fast,
-            supported_langs,
-        )
-
-
-class LanguagePrediction(NamedTuple):
-    code: str
-    conf: float
-
-
-class BaseLanguageTagger(BaseTagger):
-    ADD_NEGATIVE_SPANS: bool = False
-
-    def predict_text(self, text: str) -> Iterable[LanguagePrediction]:
-        raise NotImplementedError
-
-    def _build_spans(self, text: str, matches: Iterable[LanguagePrediction], offset: int = 0) -> List[Span]:
-        spans = [Span(start=offset, end=len(text) + offset, type=lang, score=score) for lang, score in matches]
-        if self.ADD_NEGATIVE_SPANS:
-            negs = [Span(start=s.start, end=s.end, type=f"not_{s.type}", score=1 - s.score) for s in spans]
-            spans.extend(negs)
-        return spans
-
-    def predict(self, doc: Document) -> DocResult:
-        matches = self.predict_text(doc.text)
-        spans = self._build_spans(doc.text, matches)
-        return DocResult(doc=doc, spans=spans)
-
-
-class BaseParagraphLanguageTagger(BaseLanguageTagger):
+
+@TaggerRegistry.add("cld3_en_doc_v2")
+class Cld3LanguageTagger(BaseTagger):
+    def __init__(self) -> None:
+        if not CLD3_AVAILABLE:
+            raise ImportError(f"cld3 is not install, cannot instantiate {self.__class__.__name__}")
+
+    def _predict_text(self, text: str) -> Tuple[str, float]:
+        pred = cld3.get_language(text)  # pyright: ignore
+        score = pred.probability if pred.language == "en" else 0.0
+        return "en", score
+
+    def predict(self, doc: Document) -> DocResult:
+        lang, score = self._predict_text(doc.text)
+        positive_span = Span(start=0, end=len(doc.text), type=lang, score=score)
+        negative_span = Span(start=0, end=len(doc.text), type=f"not_{lang}", score=1.0 - score)
+        return DocResult(doc=doc, spans=[positive_span, negative_span])
+
+
+@TaggerRegistry.add("cld3_en_paragraph_v2")
+class Cld3LanguageTaggerParagraph(Cld3LanguageTagger):
     def predict(self, doc: Document) -> DocResult:
         paragraphs = split_paragraphs(doc.text)
         spans: List[Span] = []
         for paragraph in paragraphs:
-            matches = self.predict_text(paragraph.text)
-            paragraph_spans = self._build_spans(paragraph.text, matches, offset=paragraph.start)
-            spans.extend(paragraph_spans)
+            lang, score = self._predict_text(paragraph.text)  # pyright: ignore
+            positive_span = Span(start=paragraph.start, end=paragraph.end, type=lang, score=score)
+            negative_span = Span(start=paragraph.start, end=paragraph.end, type=f"not_{lang}", score=1.0 - score)
+            spans.extend((positive_span, negative_span))
         return DocResult(doc=doc, spans=spans)
 
 
-class NullLanguageTagger(BaseLanguageTagger):
-    """A language tagger that does nothing. Useful when you want to disable language tagging.
-    Currently used for the `null` option in WARC the pipeline."""
-
-    def predict_text(self, text: str) -> Iterable[LanguagePrediction]:
-        return []
-
-
-@TaggerRegistry.add("resiliparse_v1")
-class ResiliparseLangIdTagger(BaseLanguageTagger):
-    # from docs: max 101 languages detected
-    top_k: int = len(supported_langs())
-
-    # from docs: "The lower the value, the more accurate the prediction probably is.
-    #             Values above 1200 are most likely false results."
-    max_score: int = 1200
-
-    def __init__(self) -> None:
-        if not RESILIPARSE_AVAILABLE:
-            raise ImportError(f"resiliparse is not install, cannot instantiate {self.__class__.__name__}")
-
-    def predict_text(self, text: str) -> Iterable[LanguagePrediction]:
-        pred = detect_fast(text, n_results=self.top_k, cutoff=self.max_score)
-        return [
-            LanguagePrediction(code=lang, conf=1 - (min(float(score), self.max_score) / self.max_score))
-            for lang, score in pred
-        ]
-
-
-@TaggerRegistry.add("resiliparse_paragraph_v1")
-class ResiliparseLangIdParagraphTagger(ResiliparseLangIdTagger, BaseParagraphLanguageTagger):
-    def predict(self, doc: Document) -> DocResult:
-        return BaseParagraphLanguageTagger.predict(self, doc)
-
-
-@TaggerRegistry.add("cld3_en_v2")
-class Cld3LanguageTagger(BaseLanguageTagger):
-    ADD_NEGATIVE_SPANS = True
-
-    def __init__(self) -> None:
-        if not CLD3_AVAILABLE:
-            raise ImportError(f"cld3 is not install, cannot instantiate {self.__class__.__name__}")
-
-    def predict_text(self, text: str) -> Iterable[LanguagePrediction]:
-        raw_preds = cld3.get_language(text)
-        return [
-            LanguagePrediction(code=pred.language, conf=float(pred.probability))
-            for pred in raw_preds
-            if pred.is_reliable
-        ]
-
-
-@TaggerRegistry.add("cld3_en_doc_v2")
-class Cld3EnglishLanguageTagger(Cld3LanguageTagger):
-    def predict_text(self, text: str) -> Iterable[LanguagePrediction]:
-        preds = super().predict_text(text)
-        en_pred = next((p for p in preds if p.code == "en"), LanguagePrediction(code="en", conf=0.0))
-        return [en_pred]
-
-
-@TaggerRegistry.add("cld3_en_paragraph_v2")
-class Cld3EnglishLanguageParagraphTagger(Cld3EnglishLanguageTagger, BaseParagraphLanguageTagger):
-    def predict(self, doc: Document) -> DocResult:
-        return BaseParagraphLanguageTagger.predict(self, doc)
-
-
-@TaggerRegistry.add("cld2_en_v2")
-class Cld2LanguageTagger(BaseLanguageTagger):
-    ADD_NEGATIVE_SPANS = True
+@TaggerRegistry.add("cld2_en_doc_v2")
+class Cld2LanguageFilter(BaseTagger):
     RE_BAD_CHARS = regex.compile(r"[\p{Cc}\p{Cs}]+")
 
     def _sanitize_input(self, text: str) -> str:
@@ -149,42 +68,40 @@
     def _identity_fn(self, text: str) -> str:
         return text
 
-    def predict_text(self, text: str) -> Iterable[LanguagePrediction]:
-        isReliable, textBytesFound, details = False, 0, []
+    def _predict_text(self, text: str) -> Tuple[str, float]:
+        details = []
+        is_reliable = False
         for fn in (self._identity_fn, self._to_ascii_input, self._sanitize_input):
             try:
-                isReliable, textBytesFound, details = cld2.detect(fn(text))
+                is_reliable, _, details = cld2.detect(fn(text))
                 break
             except cld2.error:
                 ...
 
-        if not isReliable:
-            return []
-
-        return [
-            LanguagePrediction(code=languageCode, conf=float(percent) / 100.0)
-            for languageName, languageCode, percent, score in details
-        ]
-
-
-@TaggerRegistry.add("cld2_en_doc_v2")
-class Cld2EnglishLanguageTagger(Cld2LanguageTagger):
-    def predict_text(self, text: str) -> Iterable[LanguagePrediction]:
-        preds = super().predict_text(text)
-        en_pred = next((p for p in preds if p.code == "en"), LanguagePrediction(code="en", conf=0.0))
-        return [en_pred]
+        score = max([d[2] for d in details if d[0] == "ENGLISH" and is_reliable] or [0])
+        return "en", score / 100.0
+
+    def predict(self, doc: Document) -> DocResult:
+        lang, score = self._predict_text(doc.text)
+        positive_span = Span(start=0, end=len(doc.text), type=lang, score=score)
+        negative_span = Span(start=0, end=len(doc.text), type=f"not_{lang}", score=1.0 - score)
+        return DocResult(doc=doc, spans=[positive_span, negative_span])
 
 
 @TaggerRegistry.add("cld2_en_paragraph_v2")
-class Cld2EnglishLanguageParagraphTagger(Cld2EnglishLanguageTagger, BaseParagraphLanguageTagger):
-    def predict(self, doc: Document) -> DocResult:
-        return BaseParagraphLanguageTagger.predict(self, doc)
+class Cld2LanguageFilterParagraph(Cld2LanguageFilter):
+    def predict(self, doc: Document) -> DocResult:
+        paragraphs = split_paragraphs(doc.text)
+        spans: List[Span] = []
+        for paragraph in paragraphs:
+            lang, score = self._predict_text(paragraph.text)  # pyright: ignore
+            positive_span = Span(start=paragraph.start, end=paragraph.end, type=lang, score=score)
+            negative_span = Span(start=paragraph.start, end=paragraph.end, type=f"not_{lang}", score=1.0 - score)
+            spans.extend((positive_span, negative_span))
+        return DocResult(doc=doc, spans=spans)
 
 
 @TaggerRegistry.add("ft_lang_id_doc_v1")
-<<<<<<< HEAD
-class FastTextLangIdTagger(BaseFastTextTagger, BaseLanguageTagger):
-=======
 class FastTextAllLanguagesDocumentTagger(BaseFastTextTagger):
     MODEL_PATH = "https://dl.fbaipublicfiles.com/fasttext/supervised-models/lid.176.bin"
 
@@ -207,47 +124,23 @@
 
 @TaggerRegistry.add("ft_lang_id_en_doc_v2")
 class FastTextEnglishLanguageDocumentTagger(BaseFastTextTagger):
->>>>>>> 6f22ac5a
     MODEL_PATH = "https://dl.fbaipublicfiles.com/fasttext/supervised-models/lid.176.bin"
 
     def __init__(self):
         super().__init__(model_path=self.MODEL_PATH, model_mode=self.DOCUMENT_LEVEL_TAGGER)
 
-    def predict_text(self, text: str) -> Iterable[LanguagePrediction]:
-        preds = self.classifier.predict(text.lower().replace("\n", " ").strip(), k=-1)
-        return [
-            LanguagePrediction(code=label.replace("__label__", ""), conf=float(score))
-            for label, score in zip(*preds)
-        ]
-
     def predict_slice(self, text_slice: TextSlice) -> Iterable[Prediction]:
-        preds = self.predict_text(text_slice.text)
-        return [Prediction(label=pred.code, score=pred.conf) for pred in preds]
-
-
-@TaggerRegistry.add("ft_lang_id_paragraph_v1")
-class FastTextLangIdParagraphTagger(FastTextLangIdTagger):
+        pred = self.classifier.predict(text_slice.text.lower().replace("\n", " ").strip(), k=-1)
+        for label, score in zip(*pred):
+            if label == "__label__en":
+                return Prediction(label="en", score=score), Prediction(label="not_en", score=1.0 - score)
+        return Prediction(label="en", score=0.0), Prediction(label="not_en", score=1.0)
+
+
+@TaggerRegistry.add("ft_lang_id_en_paragraph_v2")
+class FastTextEnglishLanguageParagraphTagger(FastTextEnglishLanguageDocumentTagger):
     def __init__(self):
         BaseFastTextTagger.__init__(self, model_path=self.MODEL_PATH, model_mode=self.PARAGRAPH_LEVEL_TAGGER)
-
-
-@TaggerRegistry.add("ft_lang_id_en_doc_v2")
-class FastTextEnglishLanguageDocumentTagger(FastTextLangIdTagger):
-    ADD_NEGATIVE_SPANS = True
-
-    def predict_text(self, text: str) -> Iterable[LanguagePrediction]:
-        preds = super().predict_text(text)
-        en_pred = next((p for p in preds if p.code == "en"), LanguagePrediction(code="en", conf=0.0))
-        if self.ADD_NEGATIVE_SPANS:
-            neg_pred = LanguagePrediction(code=f"not_{en_pred.code}", conf=1 - en_pred.conf)
-            return [en_pred, neg_pred]
-        return [en_pred]
-
-
-@TaggerRegistry.add("ft_lang_id_en_paragraph_v2")
-class FastTextEnglishLanguageParagraphTagger(FastTextEnglishLanguageDocumentTagger, FastTextLangIdParagraphTagger):
-    def __init__(self):
-        FastTextLangIdParagraphTagger.__init__(self)
 
 
 def add_global_language_score_from_slice_score(result: DocResult) -> DocResult:
@@ -270,7 +163,7 @@
 
 
 @TaggerRegistry.add("cld2_en_paragraph_with_doc_score_v2")
-class Cld2LanguageFilterParagraphWithDocScoreTagger(Cld2EnglishLanguageParagraphTagger):
+class Cld2LanguageFilterParagraphWithDocScoreTagger(Cld2LanguageFilterParagraph):
     def predict(self, doc: Document) -> DocResult:
         doc_result = super().predict(doc)
         doc_result = add_global_language_score_from_slice_score(doc_result)
@@ -278,7 +171,7 @@
 
 
 @TaggerRegistry.add("cld3_en_paragraph_with_doc_score_v2")
-class Cld3LanguageFilterParagraphWithDocScoreTagger(Cld2EnglishLanguageParagraphTagger):
+class Cld3LanguageFilterParagraphWithDocScoreTagger(Cld3LanguageTaggerParagraph):
     def predict(self, doc: Document) -> DocResult:
         doc_result = super().predict(doc)
         doc_result = add_global_language_score_from_slice_score(doc_result)
