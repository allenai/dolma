"""
Utilities to work with a OmegaConf structured config object

Author: Luca Soldaini (@soldni)
"""

from argparse import ArgumentParser, Namespace
from collections.abc import Iterable
from copy import deepcopy
from dataclasses import Field
from dataclasses import field as dataclass_field
from dataclasses import is_dataclass
<<<<<<< HEAD
from hashlib import sha256
from itertools import chain
=======
>>>>>>> 476629dc
from logging import warning
from typing import (
    Any,
    Dict,
    Generic,
    Literal,
    Optional,
    Protocol,
    Type,
    TypeVar,
    Union,
    get_args,
    get_origin,
)

from omegaconf import MISSING, DictConfig, ListConfig
from omegaconf import OmegaConf as om
from omegaconf import ValidationError
from omegaconf.errors import OmegaConfBaseException
from rich.console import Console
from rich.syntax import Syntax

from ..core.errors import DolmaConfigError

__all__ = [
    "BaseCli",
    "field",
    "make_parser",
    "namespace_to_nested_omegaconf",
    "print_config",
]


T = TypeVar("T", bound=Any)
D = TypeVar("D", bound="DataClass")
A = TypeVar("A", bound="ArgumentParser")


def _field_nargs(default: Any) -> Union[Literal["?"], Literal["*"]]:
    # return '+' if _default is iterable but not string/bytes, else 1
    if isinstance(default, (str, bytes)):
        return "?"

    if isinstance(default, Iterable):
        return "*"

    return "?"


def field(default: T = MISSING, help: Optional[str] = None, **extra: Any) -> T:
    metadata = {"help": help, "type": type(default), "default": default, "nargs": _field_nargs(default), **extra}
    return dataclass_field(default_factory=lambda: deepcopy(default), metadata=metadata)


class DataClass(Protocol):
    __dataclass_fields__: Dict[str, Field]


def make_parser(parser: A, config: Type[DataClass], prefix: Optional[str] = None) -> A:
    for field_name, dt_field in config.__dataclass_fields__.items():
        # get type from annotations or metadata
        typ_ = config.__annotations__.get(field_name, dt_field.metadata.get("type", MISSING))

        if typ_ is MISSING:
            warning(f"No type annotation for field {field_name} in {config.__name__}")
            continue

        # join prefix and field name
        field_name = f"{prefix}.{field_name}" if prefix else field_name

        # This section here is to handle Optional[T] types; we only care for cases where T is a dataclass
        # So we first check if type is Union since Optional[T] is just a shorthand for Union[T, None]
        # and that the union contains only one non-None type
        if get_origin(typ_) == Union:
            # get all non-None types
            args = [a for a in get_args(typ_) if a is not type(None)]  # noqa: E721

            if len(args) == 1:
                # simple Optional[T] type
                typ_ = args[0]

        # here's where we check if T is a dataclass
        if is_dataclass(typ_):
            # recursively add subparsers
            make_parser(parser, typ_, prefix=field_name)
            continue

        if typ_ is bool:
            # for boolean values, we add two arguments: --field_name and --no-field_name
            parser.add_argument(
                f"--{field_name}",
                help=dt_field.metadata.get("help"),
                dest=field_name,
                action="store_true",
                default=MISSING,
            )
            parser.add_argument(
                f"--no-{field_name}",
                help=f"Disable {field_name}",
                dest=field_name,
                action="store_false",
                default=MISSING,
            )
        else:
            # else it's just a normal argument
            parser.add_argument(
                f"--{field_name}",
                help=dt_field.metadata.get("help"),
                nargs=dt_field.metadata.get("nargs", "?"),
                default=MISSING,
            )

    return parser


def _make_nested_dict(key: str, value: Any, d: Optional[Dict[str, Any]] = None) -> Dict[str, Any]:
    d = d or {}

    if "." in key:
        key, rest = key.split(".", 1)
        value = _make_nested_dict(rest, value, d.get(key))

    if value is not MISSING:
        d[key] = value

    return d


def namespace_to_nested_omegaconf(args: Namespace, structured: Type[T], config: Optional[dict] = None) -> T:
    nested_config_dict: Dict[str, Any] = {}
    for key, value in vars(args).items():
        nested_config_dict = _make_nested_dict(key, value, nested_config_dict)

    untyped_config: DictConfig = om.merge(
        om.create(config or {}), om.create(nested_config_dict)
    )  # pyright: ignore (pylance is confused because om.create might return a DictConfig or a ListConfig)

    base_structured_config: DictConfig = om.structured(structured)
    merged_config = om.merge(base_structured_config, untyped_config)

    # check for type
    if not isinstance(merged_config, DictConfig):
        raise DolmaConfigError(f"Expected a DictConfig, got {type(merged_config).__name__}")

    # try resolving all cross references in the config, raise a DolmaConfigError if it fails
    try:
        om.resolve(merged_config)
    except OmegaConfBaseException as ex:
        raise DolmaConfigError(f"Invalid error while parsing key `{ex.full_key}`: {type(ex).__name__}") from ex

    return merged_config  # pyright: ignore


def make_fingerprint(*args, **kwargs) -> str:
    """Create a unique fingerprint for the given arguments."""

    # will accumulate the hash of all the arguments here
    h = sha256()

    # we sort the kwargs to make sure the fingerprint is always the same
    _, sorted_kwargs = zip(*sorted(kwargs.items())) if len(kwargs) else ([], [])

    for elem in chain(args, sorted_kwargs):
        # we try to use omegaconf to create a yaml representation of the object;
        # if it fails, we resort to string representation (e.g. for int, float, etc.)
        try:
            obj = om.to_yaml(om.create(elem))
        except ValidationError:
            obj = str(elem)
        h.update(obj.encode("utf-8"))

    return h.hexdigest()


def print_config(config: Any, console: Optional[Console] = None) -> None:
    if not isinstance(config, (DictConfig, ListConfig)):
        config = om.create(config)

    # print the config as yaml using a rich syntax highlighter
    console = console or Console()
    yaml_config = om.to_yaml(config, sort_keys=True).strip()
    highlighted = Syntax(code=yaml_config, lexer="yaml", theme="ansi_dark")
    console.print(highlighted)


class BaseCli(Generic[D]):
    CONFIG: Type[D]
    DESCRIPTION: Optional[str] = None

    @classmethod
    def make_parser(cls, parser: A) -> A:
        assert hasattr(cls, "CONFIG"), f"{cls.__name__} must have a CONFIG attribute"
        return make_parser(parser, cls.CONFIG)  # pyright: ignore

    @classmethod
    def run_from_args(cls, args: Namespace, config: Optional[dict] = None) -> Any:
        """
        Prepare to run the CLI command from parsed arguments by creating an OmegaConf config.

        Args:
            args: The parsed argparse namespace; based on the parser returned by `make_parser`
            config: An optional configuration dictionary to merge with the parsed args
        """
        assert hasattr(cls, "CONFIG"), f"{cls.__name__} must have a CONFIG attribute"
        parsed_config = namespace_to_nested_omegaconf(args=args, structured=cls.CONFIG, config=config)  # pyright: ignore
        try:
            return cls.run(parsed_config=parsed_config)
        except OmegaConfBaseException as ex:
            raise DolmaConfigError(
                f"Invalid error while parsing key `{ex.full_key}` of `{ex.object_type_str}`: "
                f"{type(ex).__name__}"
            ) from ex

    @classmethod
    def run(cls, parsed_config: D):
        """
        Run the program using the parsed configuration.

        Args:
            parsed_config (D): The parsed configuration object
        """
        raise NotImplementedError("Abstract method; must be implemented in subclass")<|MERGE_RESOLUTION|>--- conflicted
+++ resolved
@@ -10,11 +10,6 @@
 from dataclasses import Field
 from dataclasses import field as dataclass_field
 from dataclasses import is_dataclass
-<<<<<<< HEAD
-from hashlib import sha256
-from itertools import chain
-=======
->>>>>>> 476629dc
 from logging import warning
 from typing import (
     Any,
@@ -32,7 +27,6 @@
 
 from omegaconf import MISSING, DictConfig, ListConfig
 from omegaconf import OmegaConf as om
-from omegaconf import ValidationError
 from omegaconf.errors import OmegaConfBaseException
 from rich.console import Console
 from rich.syntax import Syntax
@@ -168,27 +162,6 @@
     return merged_config  # pyright: ignore
 
 
-def make_fingerprint(*args, **kwargs) -> str:
-    """Create a unique fingerprint for the given arguments."""
-
-    # will accumulate the hash of all the arguments here
-    h = sha256()
-
-    # we sort the kwargs to make sure the fingerprint is always the same
-    _, sorted_kwargs = zip(*sorted(kwargs.items())) if len(kwargs) else ([], [])
-
-    for elem in chain(args, sorted_kwargs):
-        # we try to use omegaconf to create a yaml representation of the object;
-        # if it fails, we resort to string representation (e.g. for int, float, etc.)
-        try:
-            obj = om.to_yaml(om.create(elem))
-        except ValidationError:
-            obj = str(elem)
-        h.update(obj.encode("utf-8"))
-
-    return h.hexdigest()
-
-
 def print_config(config: Any, console: Optional[Console] = None) -> None:
     if not isinstance(config, (DictConfig, ListConfig)):
         config = om.create(config)
@@ -207,21 +180,14 @@
     @classmethod
     def make_parser(cls, parser: A) -> A:
         assert hasattr(cls, "CONFIG"), f"{cls.__name__} must have a CONFIG attribute"
-        return make_parser(parser, cls.CONFIG)  # pyright: ignore
+        return make_parser(parser, cls.CONFIG)
 
     @classmethod
-    def run_from_args(cls, args: Namespace, config: Optional[dict] = None) -> Any:
-        """
-        Prepare to run the CLI command from parsed arguments by creating an OmegaConf config.
-
-        Args:
-            args: The parsed argparse namespace; based on the parser returned by `make_parser`
-            config: An optional configuration dictionary to merge with the parsed args
-        """
+    def run_from_args(cls, args: Namespace, config: Optional[dict] = None):
         assert hasattr(cls, "CONFIG"), f"{cls.__name__} must have a CONFIG attribute"
-        parsed_config = namespace_to_nested_omegaconf(args=args, structured=cls.CONFIG, config=config)  # pyright: ignore
+        parsed_config = namespace_to_nested_omegaconf(args=args, structured=cls.CONFIG, config=config)
         try:
-            return cls.run(parsed_config=parsed_config)
+            return cls.run(parsed_config)
         except OmegaConfBaseException as ex:
             raise DolmaConfigError(
                 f"Invalid error while parsing key `{ex.full_key}` of `{ex.object_type_str}`: "
@@ -230,10 +196,4 @@
 
     @classmethod
     def run(cls, parsed_config: D):
-        """
-        Run the program using the parsed configuration.
-
-        Args:
-            parsed_config (D): The parsed configuration object
-        """
         raise NotImplementedError("Abstract method; must be implemented in subclass")