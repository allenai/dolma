from contextlib import ExitStack
from dataclasses import dataclass
from pathlib import Path
from typing import Any, Dict, List, Optional

import smart_open
from omegaconf import OmegaConf as om

from dolma import deduper
from dolma.cli import BaseCli, field, print_config
from dolma.cli.shared import WorkDirConfig, get_path_to_temp_file, make_workdirs
from dolma.core.errors import DolmaConfigError
from dolma.core.loggers import get_logger
from dolma.core.paths import glob_path, is_local


@dataclass
class ParagraphDedupeConfig:
    attribute_name: Optional[str] = field(help="Name of the output field in the tagger")


@dataclass
class DocumentDedupeConfig:
    attribute_name: Optional[str] = field(help="Name of the output field in the tagger")
    key: str = field(help="Name of the input field to use for deduplication, e.g. `$.metadata.url`")


@dataclass
class BloomFilterConfig:
    file: str = field(help="Path where to read/write the bloom filter file to/from. Required.")
    size_in_bytes: int = field(
        default=0,
        help=(
            "Size of the bloom filter in bytes. Either this value is provided, or both estimated_doc_count "
            "and desired_false_positive_rate."
        ),
    )
    read_only: bool = field(help="If true, the bloom filter will be read from the file and not updated. Required.")
    estimated_doc_count: int = field(
        default=0,
        help=(
            "Estimated number of documents to be added to the bloom filter. Either this value is provided, "
            "or both size_in_bytes and desired_false_positive_rate."
        ),
    )
    desired_false_positive_rate: float = field(
        default=0,
        help=(
            "Desired false positive rate. Either this value is provided, or both size_in_bytes and "
            "estimated_doc_count."
        ),
    )


@dataclass
class DedupeConfig:
    name: str = field(help="Name of the deduper. Required.")
    documents: Optional[DocumentDedupeConfig] = field(
        default=None, help="Configuration for document deduplication"
    )
    paragraphs: Optional[ParagraphDedupeConfig] = field(
        default=None, help="Configuration for paragraph deduplication"
    )
    skip_empty: Optional[bool] = field(default=False, help="If true, empty documents/paragraphs will be skipped")


@dataclass
class DeduperConfig:
    documents: List[str] = field(default=[], help="Paths to the documents to be deduplicated. Required.")
    work_dir: WorkDirConfig = field(default=WorkDirConfig(), help="Configuration for temporary work directories.")
    dedupe: DedupeConfig = field(help="Deduplication configuration. Required.")
    bloom_filter: BloomFilterConfig = field(help="Bloom filter configuration. Required.")
    processes: int = field(
        default=1, help="Number of processes to use for deduplication. If 1, no multiprocessing will be used."
    )
    dryrun: bool = field(
        default=False,
        help="If true, only print the configuration and exit without running the deduper.",
    )


class DeduperCli(BaseCli):
    CONFIG = DeduperConfig
    DESCRIPTION = "Deduplicate documents or paragraphs using a bloom filter."

    @classmethod
    def run(cls, parsed_config: DeduperConfig):
        logger = get_logger("tagger")

        dict_config: Dict[str, Any] = {}

        with ExitStack() as stack:
            work_dirs = stack.enter_context(make_workdirs(parsed_config.work_dir))

<<<<<<< HEAD
            dict_config["dedupe"] = {
                "name": parsed_config.dedupe.name,
                "skip_empty": parsed_config.dedupe.skip_empty,
            }
            if parsed_config.dedupe.documents is not None:
                dict_config["dedupe"]["documents"] = om.to_container(parsed_config.dedupe.documents)
            elif parsed_config.dedupe.paragraphs is not None:
                dict_config["dedupe"]["paragraphs"] = om.to_container(parsed_config.dedupe.paragraphs)
=======
            # create a dedupe config to populate
            dedupe_dict_config: Dict[str, Any] = {"skip_empty": parsed_config.dedupe.skip_empty}
            try_name = parsed_config.dedupe.name if not om.is_missing(parsed_config.dedupe, "name") else None

            # add either the document or paragraph dedupe config
            if not (
                om.is_missing(parsed_config.dedupe.documents, "attribute_name")
                and om.is_missing(parsed_config.dedupe.documents, "key")
            ):
                cfg = om.to_container(parsed_config.dedupe.documents)
                assert isinstance(cfg, dict), "Expected dedupe.documents to be a dict"
                dedupe_dict_config["documents"] = cfg
                try_name = try_name or cfg["attribute_name"]
            elif not om.is_missing(parsed_config.dedupe.paragraphs, "attribute_name"):
                cfg = om.to_container(parsed_config.dedupe.paragraphs)
                assert isinstance(cfg, dict), "Expected dedupe.paragraphs to be a dict"
                dedupe_dict_config["paragraphs"] = cfg
                try_name = try_name or cfg["attribute_name"]
>>>>>>> 490280a6
            else:
                raise ValueError("Either dedupe.documents or dedupe.paragraphs must be specified")

            if try_name is None:
                raise ValueError("dedupe.name must be specified")
            dedupe_dict_config["name"] = try_name

            # add the dedupe config to the main config
            dict_config["dedupe"] = dedupe_dict_config

            # perform some path validation to make sure we don't call the mixer with invalid config
            total_matching_documents = 0
            for document in parsed_config.documents:
                dict_config.setdefault("documents", []).append(str(document))

                if document.count("*") > 1:
                    raise DolmaConfigError("Only one wildcard is allowed in the document path")

                current_matching_documents = sum(1 for _ in glob_path(document))
                if current_matching_documents == 0:
                    # only raise a warning if no documents are found for a single path
                    logger.warning("No documents found for path %s", document)
                total_matching_documents += current_matching_documents

            if total_matching_documents == 0:
                # but raise an error if no documents are found for all paths
                raise DolmaConfigError(f"No documents found for the paths {dict_config['documents']}.")

            # The rust deduper does not work with remote files, so we need to download the bloom filter
            # if it is not local. If the remote file does not exists, and the bloom filter is read-only,
            # we raise an error.
<<<<<<< HEAD
            path_is_local = (local_bloom_file := Path(parsed_config.bloom_filter.file)).exists()
            if not path_is_local:
=======
            if not (path_is_local := is_local(parsed_config.bloom_filter.file)):
>>>>>>> 490280a6
                local_bloom_file = stack.enter_context(get_path_to_temp_file())
                try:
                    with smart_open.open(parsed_config.bloom_filter.file, "rb") as f:
                        contents: bytes = f.read()  # pyright: ignore
                    local_bloom_file.write_bytes(contents)
                except (FileNotFoundError, OSError) as ex:
                    if parsed_config.bloom_filter.read_only:
                        raise ex
<<<<<<< HEAD
=======
            else:
                local_bloom_file = Path(parsed_config.bloom_filter.file)
>>>>>>> 490280a6

            dict_config["bloom_filter"] = {
                "file": str(local_bloom_file),
                "read_only": bool(parsed_config.bloom_filter.read_only),
                "size_in_bytes": int(parsed_config.bloom_filter.size_in_bytes),
                "estimated_doc_count": int(parsed_config.bloom_filter.estimated_doc_count),
                "desired_false_positive_rate": float(parsed_config.bloom_filter.desired_false_positive_rate),
            }

            if dict_config["bloom_filter"]["size_in_bytes"] <= 0 and (
                dict_config["bloom_filter"]["estimated_doc_count"] <= 0
                or dict_config["bloom_filter"]["desired_false_positive_rate"] <= 0
            ):
                raise ValueError(
                    "Either bloom_filter.size_in_bytes or bloom_filter.estimated_doc_count and "
                    "bloom_filter.desired_false_positive_rate must be specified"
                )

            dict_config["work_dir"] = {"input": str(work_dirs.input), "output": str(work_dirs.output)}
            dict_config["processes"] = int(parsed_config.processes)

            if len(dict_config["documents"]) == 0:
                raise ValueError("At least one document must be specified")

            print_config(dict_config)
            if parsed_config.dryrun:
                logger.info("Exiting due to dryrun.")
                return

            # run the deduper
            deduper(dict_config)

            # upload to remote file if necessary
            if not parsed_config.bloom_filter.read_only and not path_is_local:
                print(f"Pushing Bloom filter to {parsed_config.bloom_filter.file}")
                local = stack.enter_context(smart_open.open(local_bloom_file, "rb"))
                remote = stack.enter_context(smart_open.open(parsed_config.bloom_filter.file, "wb"))
                remote.write(local.read())<|MERGE_RESOLUTION|>--- conflicted
+++ resolved
@@ -92,16 +92,6 @@
         with ExitStack() as stack:
             work_dirs = stack.enter_context(make_workdirs(parsed_config.work_dir))
 
-<<<<<<< HEAD
-            dict_config["dedupe"] = {
-                "name": parsed_config.dedupe.name,
-                "skip_empty": parsed_config.dedupe.skip_empty,
-            }
-            if parsed_config.dedupe.documents is not None:
-                dict_config["dedupe"]["documents"] = om.to_container(parsed_config.dedupe.documents)
-            elif parsed_config.dedupe.paragraphs is not None:
-                dict_config["dedupe"]["paragraphs"] = om.to_container(parsed_config.dedupe.paragraphs)
-=======
             # create a dedupe config to populate
             dedupe_dict_config: Dict[str, Any] = {"skip_empty": parsed_config.dedupe.skip_empty}
             try_name = parsed_config.dedupe.name if not om.is_missing(parsed_config.dedupe, "name") else None
@@ -120,7 +110,6 @@
                 assert isinstance(cfg, dict), "Expected dedupe.paragraphs to be a dict"
                 dedupe_dict_config["paragraphs"] = cfg
                 try_name = try_name or cfg["attribute_name"]
->>>>>>> 490280a6
             else:
                 raise ValueError("Either dedupe.documents or dedupe.paragraphs must be specified")
 
@@ -152,12 +141,7 @@
             # The rust deduper does not work with remote files, so we need to download the bloom filter
             # if it is not local. If the remote file does not exists, and the bloom filter is read-only,
             # we raise an error.
-<<<<<<< HEAD
-            path_is_local = (local_bloom_file := Path(parsed_config.bloom_filter.file)).exists()
-            if not path_is_local:
-=======
             if not (path_is_local := is_local(parsed_config.bloom_filter.file)):
->>>>>>> 490280a6
                 local_bloom_file = stack.enter_context(get_path_to_temp_file())
                 try:
                     with smart_open.open(parsed_config.bloom_filter.file, "rb") as f:
@@ -166,11 +150,8 @@
                 except (FileNotFoundError, OSError) as ex:
                     if parsed_config.bloom_filter.read_only:
                         raise ex
-<<<<<<< HEAD
-=======
             else:
                 local_bloom_file = Path(parsed_config.bloom_filter.file)
->>>>>>> 490280a6
 
             dict_config["bloom_filter"] = {
                 "file": str(local_bloom_file),
