import hashlib
import os
import random
import tempfile
from contextlib import ExitStack
from math import ceil, log10
from queue import Queue  # pylint: disable=unused-import
from typing import Any, Generator, List, Optional

from dolma.core.progressbar import BaseProgressBar
import numpy as np
from typing_extensions import TypeAlias

from ..core.loggers import get_logger
from ..core.parallel import BaseParallelProcessor, QueueType
from ..core.paths import get_size, glob_path, join_path, mkdir_p
from .data_types import TokenizerOutput  # pylint: disable=unused-import
from .memmap_writer import MemmapWriter
from .tokenizer import Tokenizer, tokenize_file

TokenizedSeqsQueueType: TypeAlias = "Queue[List[TokenizerOutput]]"
PathsQueueType: TypeAlias = "Queue[str]"


def sizes_to_probs(sizes: List[int]) -> np.ndarray:
    return np.array(sizes) / sum(sizes)


class MemMapParallelProgressbar(BaseProgressBar):
    files: int = 0
    documents: int = 0
    tokens: int = 0
    memmaps: int = 0


class MemMapParallelWriter(BaseParallelProcessor):
    PROGRESS_BAR_CLS = MemMapParallelProgressbar

    @classmethod
    def process_single(cls, source_path: str, destination_path: str, queue: QueueType, **kwargs: Any):
        logger = get_logger(__name__)

        max_size: int = kwargs.pop("max_size", None) or 1024 * 1024 * 1024
        dtype: np.dtype = np.dtype(kwargs.pop("dtype", None) or "uint16")
        local_shuffle: int = kwargs.pop("local_shuffle", None) or 10_000
        ring_size: int = kwargs.pop("ring_size", None) or 8
        sample_ring_prop: bool = kwargs.pop("sample_ring_prop", None) or False

        global_source_paths = kwargs.pop("grouped_source_prefixes", None)
        if not isinstance(global_source_paths, list):
            raise RuntimeError("grouped_source_prefixes should be a list of paths")
        elif len(global_source_paths) == 0:
            raise RuntimeError("grouped_source_prefixes should not be empty")
        source_paths = global_source_paths[int(source_path)]

        tokenizer_name_or_path = kwargs.pop("tokenizer_name_or_path", None)
        if tokenizer_name_or_path is None:
            raise RuntimeError("tokenizer_name_or_path not provided")

        tokenizer_kwargs = {}
        tokenizer_kwargs["bos_token_id"] = kwargs.pop("bos_token_id", None)
        tokenizer_kwargs["eos_token_id"] = kwargs.pop("eos_token_id", None)
        if tokenizer_kwargs["bos_token_id"] is None and tokenizer_kwargs["eos_token_id"] is None:
            raise ValueError(
                "Neither eos_token_id nor bos_token_id specified. "
                "At least one of them should be provided; otherwise, documents will not be properly separated."
            )

        tokenizer_kwargs["pad_token_id"] = kwargs.pop("pad_token_id", None)
        if tokenizer_kwargs["pad_token_id"] is None:
            logger.warning("pad_token_id not provided, using eos_token_id")
            tokenizer_kwargs["pad_token_id"] = tokenizer_kwargs["eos_token_id"]

        # flag to control whether to segment the documents before tokenization
        tokenizer_kwargs["segment_before_tokenization"] = kwargs.pop("segment_before_tokenization", None) or False

        # these are used to keep track of the numbers of memmaps created and increment the progress bar
        mm_cnt = 0

        # create the tokenizer from file if it exists, otherwise from pretrained
        if os.path.exists(tokenizer_name_or_path) and os.path.isfile(tokenizer_name_or_path):
            tokenizer = Tokenizer.from_file(tokenizer_name_or_path, **tokenizer_kwargs)
        else:
            tokenizer = Tokenizer.from_pretrained(tokenizer_name_or_path, **tokenizer_kwargs)

        tokenizer_ring: List[Generator[TokenizerOutput, None, None]] = []
        tokenizer_sizes: List[int] = []
        for _ in range(min(ring_size, len(source_paths))):
            path = source_paths.pop()
            tokenizer_ring.append(tokenize_file(tokenizer=tokenizer, path=path))
            tokenizer_sizes.append(get_size(path))

        # this is the probabilities with which we sample from the ring buffer if sample_ring_prop is True
        tokenizer_probs = sizes_to_probs(tokenizer_sizes)

        accumulator = []

        with ExitStack() as stack:
            pbar = MemMapParallelProgressbar(queue)
            memwriter = stack.enter_context(
                MemmapWriter(path=destination_path + f"-{mm_cnt:05d}", dtype=dtype, max_tokens=max_size)
            )
            pbar.memmaps += 1

            while len(source_paths) > 0 or len(tokenizer_ring) > 0:
                for i in range(local_shuffle):
                    if sample_ring_prop:
                        # you are sampling proportionally to the size of files in the ring
                        j = np.random.choice(len(tokenizer_ring), p=tokenizer_probs)
                    else:
                        # you are going round robin
                        j = i % len(tokenizer_ring)

                    try:
                        # trying to read the next sequence of tokens (might fail if end of file)
                        content = next(tokenizer_ring[j])

                        # added to the accumulator, we will shuffle this later
                        accumulator.append(content)

                        # count the number of tokens and documents
                        pbar.tokens += content.end - content.start
                        pbar.documents += 1
                    except StopIteration:
                        # we have reached the end of one of the file; move to the next!
                        pbar.files += 1
                        tokenizer_ring.pop(j)
                        tokenizer_sizes.pop(j)

                        if len(tokenizer_ring) == 0:
                            # break if no more files to tokenize
                            break
                        if len(source_paths) > 0:
                            path = source_paths.pop()
                            tokenizer_ring.append(tokenize_file(tokenizer=tokenizer, path=path))
                            tokenizer_sizes.append(get_size(path))

                        # wether a file is added or not to the ring, we must re-balance probabilities
                        tokenizer_probs = sizes_to_probs(tokenizer_sizes)

                # shuffle sequence order to ensure that the sequences are well mixed
                random.shuffle(accumulator)

                # try to write all the sequences, collect the ones that don't fit in remaining
                remaining = memwriter.write_many(outputs=accumulator, flush=pbar.documents == 0)

                if remaining:
                    # if we have remaining sequences, we need to close the current memwriter and open a new one
                    mm_cnt += 1
                    stack.pop_all().close()
                    memwriter = stack.enter_context(
                        MemmapWriter(
                            path=destination_path + f"-{mm_cnt:05d}",
                            dtype=np.dtype("uint16"),  # pyright: ignore
                            max_tokens=max_size,
                        )
                    )
                    pbar.memmaps += 1

                    # finally, write the remaining sequences
                    memwriter.write_many(outputs=remaining, flush=True)

                accumulator = []
                memwriter.flush()

    def __call__(self, num_readers: Optional[int] = None, **process_single_kwargs: Any):
        """Run the processor."""

        # get all source paths; shuffle them well
        all_source_paths = [p for source in self.src_prefixes for p in glob_path(source)]
        random.shuffle(all_source_paths)

        # TRICKY BIT: Group source paths into buckets
        # First, check what the step size should be. The step is the minimum between the
        # number of readers requested, and the number of source_paths per process.
        # The float("inf") bit is required to handle the case when num_readers is None.
        step_size = min(num_readers or float("inf"), len(all_source_paths) / self.num_processes)

        # Now, we step over all files in increments of step_size, and group them into buckets
        # we need to make sure we don't add empty buckets.
        grouped_source_prefixes: List[List[str]] = []
        current_step = 0.0
        while current_step < len(all_source_paths):  # can't use range here because of the float
            prefix_slice = all_source_paths[int(round(current_step)) : int(round(current_step + step_size))]
            if prefix_slice:
                grouped_source_prefixes.append(prefix_slice)
            current_step += step_size

        # Finally, we optionally redefine num_processes to be the number of groups otherwise some
        # processors will not have any work to do.
        self.num_processes = min(len(grouped_source_prefixes), self.num_processes)

        # We have one set of sanity checks here to make sure that the grouping was done correctly
        if any(len(bucket) == 0 for bucket in grouped_source_prefixes):
            raise ValueError("Some buckets are empty. This should not happen.")
        if len(grouped_source_prefixes) < self.num_processes:
            raise ValueError("The number of groups is less than the number of processes. This should not happen.")
        if len(all_source_paths) < len(grouped_source_prefixes):
            raise ValueError(
                "The number of groups is greater than the number of source paths. This should not happen."
            )
        if sum(len(bucket) for bucket in grouped_source_prefixes) != len(all_source_paths):
            raise ValueError(
                "The number of files in the groups does not match the total number of files. "
                "This should not happen."
            )

        # this is a bit of a hack but: we pass indices to grouped_source_prefixes to the processors
        # so that they can load the correct source paths
        source_indices = [str(i) for i in range(len(grouped_source_prefixes))]

        # check that only one value of destination and metadata is provided
        if len(set(self.dst_prefixes)) != 1 or len(set(self.meta_prefixes)) != 1:
            raise ValueError("Only one destination and metadata should be provided.")

        # make necessary destination directories
        destination = self.dst_prefixes[0]
        mkdir_p(destination)

        # each parallel processor will write a file name like part-dddddd-dddd.npy and part-dddddd-dddd.csv.gz
        digits = int(ceil(log10(len(grouped_source_prefixes) + 1)))
        all_destination_paths = [
            join_path(None, destination, f"part-{i:0{digits}d}") for i in range(len(grouped_source_prefixes))
        ]

        # same for metadata
        metadata = self.meta_prefixes[0]
        mkdir_p(metadata)
        all_metadata_path = [join_path(None, metadata, f"{i}.done") for i in range(len(all_destination_paths))]

        # give the user some feedback
        print(
            f"Tokenizing {sum(len(e) for e in grouped_source_prefixes):,} source files "
            f"into {len(grouped_source_prefixes):,} numpy destinations."
        )
<<<<<<< HEAD
=======

        # finally run the processors
>>>>>>> e42f9fcc
        self._run_all(
            all_source_paths=source_indices,
            all_destination_paths=all_destination_paths,
            all_metadata_paths=all_metadata_path,
            grouped_source_prefixes=grouped_source_prefixes,
            **process_single_kwargs,
        )


def tokenize_in_parallel(
    sources: List[str],
    destination: str,
    num_writers: int = 1,
    num_readers: Optional[int] = None,
    local_shuffle: int = 10_000,
    ring_size: int = 8,
    tokenizer_name_or_path: str = "allenai/gpt-neox-olmo-dolma-v1_5",
    bos_token_id: Optional[int] = None,
    eos_token_id: Optional[int] = 50279,
    pad_token_id: Optional[int] = 1,
    segment_before_tokenization: bool = False,
    seed: int = 3920,
    metadata_dir: Optional[str] = None,
    max_size: int = 1024 * 1024 * 1024,
    dtype: str = "uint16",
    debug: bool = False,
    sample_ring_prop: bool = False,
):
    """
    Tokenizes the input sources in parallel using multiple writers and readers.

    Args:
        sources (List[str]): List of source file paths to tokenize.
        destination (str): Destination directory to store the tokenized files.
        num_writers (int, optional): Number of writer processes to use. Defaults to 1.
        num_readers (int, optional): Number of reader processes to use. Defaults to None.
        local_shuffle (int, optional): Number of lines to shuffle locally before writing. Defaults to 10_000.
        ring_size (int, optional): Size of the ring buffer for inter-process communication. Defaults to 8.
        tokenizer_name_or_path (str, optional): Name or path of the tokenizer to use.
            Defaults to "allenai/gpt-neox-olmo-dolma-v1_5". Note that, if the tokenizer is changed,
            you may need to adjust `bos_token_id`, `eos_token_id`, and `pad_token_id` accordingly.
        bos_token_id (int, optional): ID of the beginning-of-sentence token. Defaults to None.
        eos_token_id (int, optional): ID of the end-of-sentence token. Defaults to 50279.
        pad_token_id (int, optional): ID of the padding token. Defaults to 1.
        segment_before_tokenization (bool, optional): Whether to segment the input before tokenization.
            Defaults to False.
        seed (int, optional): Seed value for randomization. Defaults to 3920.
        metadata_dir (str, optional): Directory to store metadata files. Defaults to None.
        max_size (int, optional): Maximum size of each tokenized file. Defaults to 1024 * 1024 * 1024.
        dtype (str, optional): Data type for tokenized files. Defaults to "uint16".
        debug (bool, optional): Whether to enable debug mode. Defaults to False.
        sample_ring_prop (bool, optional): Whether to sample from the ring buffer proportionally to the size
            of files. Otherwise, it will go round-robin. Defaults to False.
    """
    # variables to avoid issues with parallelism
    os.environ["TOKENIZERS_PARALLELISM"] = "false"

    # do it once so it gets cached (unless it's local path, so no need)
    if not os.path.exists(tokenizer_name_or_path):
        Tokenizer.from_pretrained(
            identifier=tokenizer_name_or_path,
            bos_token_id=bos_token_id,
            eos_token_id=eos_token_id,
            pad_token_id=pad_token_id,
        )

    # get a run hash
    run_hash = hashlib.sha256(("".join(sources) + tokenizer_name_or_path).encode("utf-8")).hexdigest()[:8]
    metadata_dir = metadata_dir or join_path(None, tempfile.gettempdir(), f"dolma-{run_hash}")

    parallel_writer = MemMapParallelWriter(
        source_prefix=sources,
        # the call action will actually get the first destination and
        # make relative paths from there. Unfortunately, BaseParallelProcessor
        # expects as many destinations as there are sources, so we employ
        # this "hack" (that is, repeating destination len(sources) times)
        # to get around that. Same thing applies to metadata_dir.
        destination_prefix=[destination for _ in sources],
        metadata_prefix=[metadata_dir for _ in sources],
        num_processes=num_writers,
        seed=seed,
        debug=debug,
    )
    parallel_writer(
        num_readers=num_readers,
        local_shuffle=local_shuffle,
        ring_size=ring_size,
        max_size=max_size,
        dtype=dtype,
        bos_token_id=bos_token_id,
        pad_token_id=pad_token_id,
        eos_token_id=eos_token_id,
        segment_before_tokenization=segment_before_tokenization,
        tokenizer_name_or_path=tokenizer_name_or_path,
        sample_ring_prop=sample_ring_prop,
    )<|MERGE_RESOLUTION|>--- conflicted
+++ resolved
@@ -1,13 +1,13 @@
 import hashlib
+import multiprocessing
 import os
 import random
 import tempfile
 from contextlib import ExitStack
 from math import ceil, log10
 from queue import Queue  # pylint: disable=unused-import
-from typing import Any, Generator, List, Optional
-
-from dolma.core.progressbar import BaseProgressBar
+from typing import Any, Dict, Generator, List, Optional
+
 import numpy as np
 from typing_extensions import TypeAlias
 
@@ -26,15 +26,20 @@
     return np.array(sizes) / sum(sizes)
 
 
-class MemMapParallelProgressbar(BaseProgressBar):
-    files: int = 0
-    documents: int = 0
-    tokens: int = 0
-    memmaps: int = 0
-
-
 class MemMapParallelWriter(BaseParallelProcessor):
-    PROGRESS_BAR_CLS = MemMapParallelProgressbar
+    @classmethod
+    def increment_progressbar(  # type: ignore[override]    # pylint: disable=arguments-differ
+        cls,
+        queue: QueueType,
+        /,
+        files: int = 0,
+        documents: int = 0,
+        tokens: int = 0,
+        memmaps: int = 0,
+    ) -> Dict[str, int]:
+        return super().increment_progressbar(
+            queue, files=files, documents=documents, tokens=tokens, memmaps=memmaps
+        )
 
     @classmethod
     def process_single(cls, source_path: str, destination_path: str, queue: QueueType, **kwargs: Any):
@@ -74,7 +79,12 @@
         # flag to control whether to segment the documents before tokenization
         tokenizer_kwargs["segment_before_tokenization"] = kwargs.pop("segment_before_tokenization", None) or False
 
-        # these are used to keep track of the numbers of memmaps created and increment the progress bar
+        # this is useful for making sure the queue does not grows too much
+        cpu_count = multiprocessing.cpu_count()
+
+        # these are used to keep track of the progress
+        documents_cnt = tokens_cnt = 0
+        update_interval = 1
         mm_cnt = 0
 
         # create the tokenizer from file if it exists, otherwise from pretrained
@@ -96,11 +106,10 @@
         accumulator = []
 
         with ExitStack() as stack:
-            pbar = MemMapParallelProgressbar(queue)
             memwriter = stack.enter_context(
                 MemmapWriter(path=destination_path + f"-{mm_cnt:05d}", dtype=dtype, max_tokens=max_size)
             )
-            pbar.memmaps += 1
+            cls.increment_progressbar(queue, memmaps=1)
 
             while len(source_paths) > 0 or len(tokenizer_ring) > 0:
                 for i in range(local_shuffle):
@@ -119,11 +128,11 @@
                         accumulator.append(content)
 
                         # count the number of tokens and documents
-                        pbar.tokens += content.end - content.start
-                        pbar.documents += 1
+                        tokens_cnt += content.end - content.start
+                        documents_cnt += 1
                     except StopIteration:
                         # we have reached the end of one of the file; move to the next!
-                        pbar.files += 1
+                        cls.increment_progressbar(queue, files=1)
                         tokenizer_ring.pop(j)
                         tokenizer_sizes.pop(j)
 
@@ -138,11 +147,20 @@
                         # wether a file is added or not to the ring, we must re-balance probabilities
                         tokenizer_probs = sizes_to_probs(tokenizer_sizes)
 
+                    # check if it time to update the progress bar!
+                    if documents_cnt >= update_interval:
+                        cls.increment_progressbar(queue, documents=documents_cnt, tokens=tokens_cnt)
+                        tokens_cnt = documents_cnt = 0
+
+                        if queue.qsize() >= cpu_count:
+                            # double the update interval if the queue is full
+                            update_interval *= 2
+
                 # shuffle sequence order to ensure that the sequences are well mixed
                 random.shuffle(accumulator)
 
                 # try to write all the sequences, collect the ones that don't fit in remaining
-                remaining = memwriter.write_many(outputs=accumulator, flush=pbar.documents == 0)
+                remaining = memwriter.write_many(outputs=accumulator, flush=documents_cnt == 0)
 
                 if remaining:
                     # if we have remaining sequences, we need to close the current memwriter and open a new one
@@ -155,13 +173,16 @@
                             max_tokens=max_size,
                         )
                     )
-                    pbar.memmaps += 1
+                    cls.increment_progressbar(queue, memmaps=1)
 
                     # finally, write the remaining sequences
                     memwriter.write_many(outputs=remaining, flush=True)
 
                 accumulator = []
+
                 memwriter.flush()
+
+        cls.increment_progressbar(queue, documents=documents_cnt, tokens=tokens_cnt)
 
     def __call__(self, num_readers: Optional[int] = None, **process_single_kwargs: Any):
         """Run the processor."""
@@ -233,11 +254,8 @@
             f"Tokenizing {sum(len(e) for e in grouped_source_prefixes):,} source files "
             f"into {len(grouped_source_prefixes):,} numpy destinations."
         )
-<<<<<<< HEAD
-=======
 
         # finally run the processors
->>>>>>> e42f9fcc
         self._run_all(
             all_source_paths=source_indices,
             all_destination_paths=all_destination_paths,
