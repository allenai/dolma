--- conflicted
+++ resolved
@@ -195,8 +195,6 @@
 
 [tool.isort]
 profile = "black"
-<<<<<<< HEAD
-=======
 py_version=38
 known_first_party = ["dolma"]
 known_local_folder = ["tests", "python"]
@@ -210,7 +208,6 @@
     "tests/data/*",
     "tests/work/*"
 ]
->>>>>>> 43b03140
 
 [tool.autopep8]
 max_line_length = 115
