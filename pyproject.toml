--- conflicted
+++ resolved
@@ -32,12 +32,8 @@
     "numpy",
     "necessary>=0.4.3",
     "charset-normalizer>=3.2.0",
-<<<<<<< HEAD
-    "zstandard>=0.20.0",
     "backoff>=2.0.0",
-=======
-    "zstandard>=0.23.0",
->>>>>>> 4322ad0d
+    "zstandard>=0.23.0"
 ]
 classifiers = [
     "Development Status :: 5 - Production/Stable",
@@ -131,16 +127,13 @@
 ]
 
 # extension to parse warc files
-<<<<<<< HEAD
 warc = [
     "fastwarc",
     "w3lib",
     "courlan",
     "dateparser",
 ]
-=======
-warc = ["fastwarc", "w3lib", "url-normalize"]
->>>>>>> 4322ad0d
+
 trafilatura = [
     # must include warc dependencies
     "dolma[warc]",
@@ -172,15 +165,11 @@
 ]
 
 [build-system]
-<<<<<<< HEAD
 requires = [
     "maturin>=1.5,<2.0",
     "setuptools >= 61.0.0",
     "wheel"
 ]
-=======
-requires = ["maturin[patchelf]>=1.1,<2.0", "setuptools >= 61.0.0", "wheel"]
->>>>>>> 4322ad0d
 build-backend = "maturin"
 
 
