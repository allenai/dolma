--- conflicted
+++ resolved
@@ -129,11 +129,7 @@
 warc = [
     "fastwarc",
     "w3lib",
-<<<<<<< HEAD
     "courlan",
-=======
-    "url-normalize",
->>>>>>> e42f9fcc
 ]
 trafilatura = [
     # must include warc dependencies
