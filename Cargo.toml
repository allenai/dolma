[package]
name = "dolma"
version = "0.9.2"
edition = "2021"
license = "Apache-2.0"

# See more keys and their definitions at https://doc.rust-lang.org/cargo/reference/manifest.html
[lib]
name = "dolma"
crate-type = ["cdylib"]

[dependencies]
ahash = { version = "0.8.1", features = ["runtime-rng"] }
anyhow = "1.0"
atomic-traits = "0.3"
aws-config = { version = "0.55.0"}
aws-sdk-s3 = "0.25.0"
byteorder = "1"
clap = { version = "4.1.11", features = ["derive"] }
console = "0.15"
env_logger = "0.10.0"
<<<<<<< HEAD
flate2 = { version = "1.0", features = ["zlib-ng"], default-features = false }
glob = "0.3.1"
humantime = "2.1"
indicatif = "0.17"
=======
flate2 = { version = "1.0.28", features = ["zlib-ng"], default-features = false }
>>>>>>> ede739f3
jsonpath-rust = "0.3.0"
log = "0.4.17"
num_cpus = "1.0"
num-traits = "0.2"
parse-size = "1.0"
pyo3 = { version = "0.19.0", features = ["extension-module"] }
rand = "0.8.4"
rayon = "1.7.0"
regex = "1.8.4"
serde = { version = "1.0.160", features = ["derive", "rc"] }
serde_json = "1.0.108"
simple_logger = { version = "3.0", features = ["stderr", "colors"], default-features = false, optional = true }
structopt = { version = "0.3", optional = true }
thousands = "0.2"
threadpool = "1.8.1"
tokenizers = {version = "0.15.0", features = ["http"]}
tokio = {version = "1.27.0", features = ["full"]}
tokio-util = "0.7.7"
<<<<<<< HEAD
unicode-segmentation = "1.7"
=======
unicode-segmentation = "1.7"
glob = "0.3.1"


# [target.'cfg(target_arch = "aarch64")'.dependencies]
# flate2 = "1.0.28"
>>>>>>> ede739f3
<|MERGE_RESOLUTION|>--- conflicted
+++ resolved
@@ -19,14 +19,10 @@
 clap = { version = "4.1.11", features = ["derive"] }
 console = "0.15"
 env_logger = "0.10.0"
-<<<<<<< HEAD
-flate2 = { version = "1.0", features = ["zlib-ng"], default-features = false }
+flate2 = { version = "1.0.28", features = ["zlib-ng"], default-features = false }
 glob = "0.3.1"
 humantime = "2.1"
 indicatif = "0.17"
-=======
-flate2 = { version = "1.0.28", features = ["zlib-ng"], default-features = false }
->>>>>>> ede739f3
 jsonpath-rust = "0.3.0"
 log = "0.4.17"
 num_cpus = "1.0"
@@ -45,13 +41,7 @@
 tokenizers = {version = "0.15.0", features = ["http"]}
 tokio = {version = "1.27.0", features = ["full"]}
 tokio-util = "0.7.7"
-<<<<<<< HEAD
 unicode-segmentation = "1.7"
-=======
-unicode-segmentation = "1.7"
-glob = "0.3.1"
-
 
 # [target.'cfg(target_arch = "aarch64")'.dependencies]
-# flate2 = "1.0.28"
->>>>>>> ede739f3
+# flate2 = "1.0.28"